import SwiftUI

struct ReviewAndPayView: View {
    let doctor: HospitalDoctor
    let appointmentDate: Date
    let appointmentTime: Date
    let slotId: Int
    let startTime: String
    let endTime: String
    let rawStartTime: String
    let rawEndTime: String
    
    @Environment(\.dismiss) private var dismiss
    @ObservedObject private var themeManager = ThemeManager.shared
    @State private var promoCode = ""
    @State private var showConfirmation = false
    @State private var showPaymentConfirmation = false
    @State private var selectedPatient = "Myself"
    @State private var showPatientSelector = false
    @State private var otherPatientName = ""
    @State private var otherPatientAge = ""
    @State private var otherPatientGender = "Male"
    @State private var healthConcerns = ""
    @State private var isPremium = false
    @State private var showPremiumAlert = false
<<<<<<< HEAD
    @State private var refreshID = UUID() // For UI refresh on theme change
=======
    @ObservedObject private var translationManager = TranslationManager.shared
>>>>>>> 60901701
    
    private let bookingFee = 10.0
    private let consultationFee = 500.0
    private let premiumFee = 200.0
    private let genderOptions = ["Male", "Female", "Other"]
    
    var totalAmount: Double {
        let baseAmount = consultationFee + bookingFee
        return isPremium ? baseAmount + premiumFee : baseAmount
    }
    
    var body: some View {
<<<<<<< HEAD
        ZStack {
            // Apply themed background
            if themeManager.isPatient {
                themeManager.currentTheme.background
                    .ignoresSafeArea()
            }
            
            ScrollView {
                VStack(alignment: .leading, spacing: 20) {
                    // Doctor info
                    HStack(spacing: 15) {
                        Circle()
                            .fill(themeManager.isPatient ? themeManager.currentTheme.accentColor : Color.teal)
                            .frame(width: 60, height: 60)
                            .overlay(
                                Image(systemName: "person.fill")
                                    .foregroundColor(.white)
                            )
                        
                        VStack(alignment: .leading, spacing: 5) {
                            Text(doctor.name)
                                .font(.title3)
                                .foregroundColor(themeManager.isPatient ? themeManager.currentTheme.primaryText : .primary)
                            Text(doctor.specialization)
                                .foregroundColor(themeManager.isPatient ? themeManager.currentTheme.tertiaryAccent : .gray)
                        }
=======
        ScrollView {
            VStack(alignment: .leading, spacing: 20) {
                // Doctor info
                HStack(spacing: 15) {
                    Circle()
                        .fill(Color.teal)
                        .frame(width: 60, height: 60)
                        .overlay(
                            Image(systemName: "person.fill")
                                .foregroundColor(.white)
                        )
                    
                    VStack(alignment: .leading, spacing: 5) {
                        Text(doctor.name)
                            .font(.title3)
                        Text(doctor.specialization)
                            .foregroundColor(.gray)
                    }
                }
                .padding()
                
                // Appointment details
                VStack(alignment: .leading, spacing: 10) {
                    Text("appointment".localized)
                        .font(.headline)
                    
                    HStack {
                        Image(systemName: "calendar")
                        Text(appointmentDate.formatted(date: .long, time: .omitted))
                    }
                    
                    HStack {
                        Image(systemName: "clock")
                        Text("\(startTime) to \(endTime)")
                    }
                    
                    HStack {
                        Image(systemName: "tag")
                        Text("Appointment Slot ID: \(slotId)")
                            .font(.caption)
                            .foregroundColor(.gray)
>>>>>>> 60901701
                    }
                    .padding()
                    
<<<<<<< HEAD
                    // Appointment details
                    VStack(alignment: .leading, spacing: 10) {
                        Text("Appointment")
                            .font(.headline)
                            .foregroundColor(themeManager.isPatient ? themeManager.currentTheme.primaryText : .primary)
                        
                        HStack {
                            Image(systemName: "calendar")
                                .foregroundColor(themeManager.isPatient ? themeManager.currentTheme.accentColor : .primary)
                            Text(appointmentDate.formatted(date: .long, time: .omitted))
                                .foregroundColor(themeManager.isPatient ? themeManager.currentTheme.primaryText : .primary)
=======
                    // For debugging - can be removed in production
                    HStack {
                        Image(systemName: "info.circle")
                        Text("Raw times: \(rawStartTime) to \(rawEndTime)")
                            .font(.caption)
                            .foregroundColor(.gray)
                    }
                }
                .padding()
                
                // Patient info
                VStack(alignment: .leading, spacing: 10) {
                    Text("patient_info".localized)
                        .font(.headline)
                    
                    Text("Note: You can describe your health concerns or any relevant details in the text field below.")
                        .font(.caption)
                        .foregroundColor(.gray)
                    
                    TextField("Enter your health concerns...", text: $healthConcerns)
                        .textFieldStyle(RoundedBorderTextFieldStyle())
                }
                .padding()
                
                // Premium Switch
                VStack(alignment: .leading, spacing: 10) {
                    Toggle(isOn: $isPremium) {
                        HStack {
                            Image(systemName: "star.fill")
                                .foregroundColor(.yellow)
                            Text("premium_appointment".localized)
                                .fontWeight(.medium)
>>>>>>> 60901701
                        }
                        
                        HStack {
                            Image(systemName: "clock")
                                .foregroundColor(themeManager.isPatient ? themeManager.currentTheme.accentColor : .primary)
                            Text("\(startTime) to \(endTime)")
                                .foregroundColor(themeManager.isPatient ? themeManager.currentTheme.primaryText : .primary)
                        }
                        
                        HStack {
                            Image(systemName: "tag")
                                .foregroundColor(themeManager.isPatient ? themeManager.currentTheme.accentColor : .primary)
                            Text("Appointment Slot ID: \(slotId)")
                                .font(.caption)
                                .foregroundColor(themeManager.isPatient ? themeManager.currentTheme.tertiaryAccent : .gray)
                        }
                        
                        // For debugging - can be removed in production
                        HStack {
                            Image(systemName: "info.circle")
                                .foregroundColor(themeManager.isPatient ? themeManager.currentTheme.accentColor : .primary)
                            Text("Raw times: \(rawStartTime) to \(rawEndTime)")
                                .font(.caption)
                                .foregroundColor(themeManager.isPatient ? themeManager.currentTheme.tertiaryAccent : .gray)
                        }
                    }
                    .padding()
                    
                    // Patient info
                    VStack(alignment: .leading, spacing: 10) {
                        Text("Patient info")
                            .font(.headline)
                            .foregroundColor(themeManager.isPatient ? themeManager.currentTheme.primaryText : .primary)
                        
                        Text("Note: You can describe your health concerns or any relevant details in the text field below.")
                            .font(.caption)
                            .foregroundColor(themeManager.isPatient ? themeManager.currentTheme.tertiaryAccent : .gray)
                        
                        TextField("Enter your health concerns...", text: $healthConcerns)
                            .foregroundColor(themeManager.isPatient ? themeManager.currentTheme.primaryText : .primary)
                            .textFieldStyle(RoundedBorderTextFieldStyle())
                    }
<<<<<<< HEAD
                    .padding()
                    
                    // Premium Switch
                    VStack(alignment: .leading, spacing: 10) {
                        Toggle(isOn: $isPremium) {
                            HStack {
                                Image(systemName: "star.fill")
                                    .foregroundColor(.yellow)
                                Text("Premium Appointment")
                                    .fontWeight(.medium)
                                    .foregroundColor(themeManager.isPatient ? themeManager.currentTheme.primaryText : .primary)
                            }
                        }
                        .tint(themeManager.isPatient ? themeManager.currentTheme.accentColor : .teal)
                        .onChange(of: isPremium) { newValue in
                            if newValue {
                                showPremiumAlert = true
                            }
=======
                }
                .padding()
                .background(Color.white)
                .cornerRadius(12)
                .shadow(color: .gray.opacity(0.1), radius: 5)
                
                // Payment details
                VStack(alignment: .leading, spacing: 15) {
                    Text("payment_details".localized)
                        .font(.headline)
                    
                    VStack(spacing: 10) {
                        HStack {
                            Text("consultation_fees".localized)
                            Spacer()
                            Text("Rs.\(Int(consultationFee))")
                        }
                        
                        HStack {
                            Text("booking_fee".localized)
                            Spacer()
                            Text("Rs.\(Int(bookingFee))")
>>>>>>> 60901701
                        }
                        
                        if isPremium {
                            Text("Priority access for appointments and lab reports")
                                .font(.caption)
                                .foregroundColor(themeManager.isPatient ? themeManager.currentTheme.tertiaryAccent : .gray)
                        }
                    }
                    .padding()
                    .background(themeManager.isPatient ? themeManager.currentTheme.background : Color.white)
                    .cornerRadius(12)
                    .shadow(color: themeManager.isPatient ? themeManager.currentTheme.accentColor.opacity(0.1) : .gray.opacity(0.1), radius: 5)
                    
                    // Payment details
                    VStack(alignment: .leading, spacing: 15) {
                        Text("Payment Details")
                            .font(.headline)
                            .foregroundColor(themeManager.isPatient ? themeManager.currentTheme.primaryText : .primary)
                        
                        VStack(spacing: 10) {
                            HStack {
<<<<<<< HEAD
                                Text("Consultation fees:")
                                    .foregroundColor(themeManager.isPatient ? themeManager.currentTheme.primaryText : .primary)
=======
                                Text("premium_fee".localized)
>>>>>>> 60901701
                                Spacer()
                                Text("Rs.\(Int(consultationFee))")
                                    .foregroundColor(themeManager.isPatient ? themeManager.currentTheme.primaryText : .primary)
                            }
                            
                            HStack {
                                Text("Booking fee")
                                    .foregroundColor(themeManager.isPatient ? themeManager.currentTheme.primaryText : .primary)
                                Spacer()
                                Text("Rs.\(Int(bookingFee))")
                                    .foregroundColor(themeManager.isPatient ? themeManager.currentTheme.primaryText : .primary)
                            }
                            
                            if isPremium {
                                HStack {
                                    Text("Premium fee")
                                        .foregroundColor(themeManager.isPatient ? themeManager.currentTheme.accentColor : .teal)
                                    Spacer()
                                    Text("Rs.\(Int(premiumFee))")
                                        .foregroundColor(themeManager.isPatient ? themeManager.currentTheme.accentColor : .teal)
                                }
                            }
                            
                            Divider()
                            
                            HStack {
                                Text("Total Pay")
                                    .fontWeight(.bold)
                                    .foregroundColor(themeManager.isPatient ? themeManager.currentTheme.primaryText : .primary)
                                Spacer()
                                Text("Rs.\(Int(totalAmount))")
                                    .fontWeight(.bold)
                                    .foregroundColor(themeManager.isPatient ? themeManager.currentTheme.primaryText : .primary)
                            }
<<<<<<< HEAD
=======
                            .foregroundColor(.teal)
                        }
                        
                        Divider()
                        
                        HStack {
                            Text("total_pay".localized)
                                .fontWeight(.bold)
                            Spacer()
                            Text("Rs.\(Int(totalAmount))")
                                .fontWeight(.bold)
>>>>>>> 60901701
                        }
                    }
                    .padding()
                }
<<<<<<< HEAD
=======
                .padding()
            }
        }
        .navigationTitle("review_and_pay".localized)
        .navigationBarTitleDisplayMode(.inline)
        .alert("premium_appointment".localized, isPresented: $showPremiumAlert) {
            Button("continue".localized, role: .none) {
                // Keep premium enabled
            }
            Button("cancel".localized, role: .cancel) {
                isPremium = false
>>>>>>> 60901701
            }
            .navigationTitle("Review & Pay")
            .navigationBarTitleDisplayMode(.inline)
            .alert("Premium Appointment", isPresented: $showPremiumAlert) {
                Button("Continue", role: .none) {
                    // Keep premium enabled
                }
                Button("Cancel", role: .cancel) {
                    isPremium = false
                }
            } message: {
                Text("By enabling it you will get the priority in appointment and lab reports")
            }
<<<<<<< HEAD
            
            // Pay button at the bottom
            VStack {
                Spacer()
                
                Button(action: {
                    // Validate other patient details if needed
                    if selectedPatient == "Other" {
                        if otherPatientName.isEmpty || otherPatientAge.isEmpty {
                            return // Add proper validation alert here
                        }
                    }
                    showConfirmation = true
                }) {
                    HStack {
                        Text("Pay")
                        Text("Rs.\(Int(totalAmount))")
                            .padding(.horizontal, 8)
                            .background(themeManager.isPatient ? themeManager.currentTheme.accentColor.opacity(0.2) : Color.teal.opacity(0.2))
                            .cornerRadius(4)
                    }
                    .foregroundColor(.white)
                    .frame(maxWidth: .infinity)
                    .padding()
                    .background(themeManager.isPatient ? themeManager.currentTheme.accentColor : Color.teal)
                    .cornerRadius(10)
                }
                .padding()
=======
            showConfirmation = true
        }) {
            HStack {
                Text("pay".localized)
                Text("Rs.\(Int(totalAmount))")
                    .padding(.horizontal, 8)
                    .background(Color.teal.opacity(0.2))
                    .cornerRadius(4)
>>>>>>> 60901701
            }
        }
        .sheet(isPresented: $showConfirmation) {
            PaymentFinalView(
                doctor: doctor,
                appointmentDate: appointmentDate,
                appointmentTime: appointmentTime,
                slotId: slotId,
                startTime: startTime,
                endTime: endTime,
                rawStartTime: rawStartTime,
                rawEndTime: rawEndTime,
                isPremium: isPremium
            )
        }
        .onReceive(NotificationCenter.default.publisher(for: NSNotification.Name("DismissAllModals"))) { _ in
            dismiss()
        }
        .onAppear {
            // Setup theme change listener
            setupThemeChangeListener()
        }
        .id(refreshID) // Force refresh when ID changes
    }
    
    // Setup listener for theme changes
    private func setupThemeChangeListener() {
        NotificationCenter.default.addObserver(forName: .themeChanged, object: nil, queue: .main) { _ in
            // Generate new ID to force view refresh
            refreshID = UUID()
        }
    }
}<|MERGE_RESOLUTION|>--- conflicted
+++ resolved
@@ -11,7 +11,6 @@
     let rawEndTime: String
     
     @Environment(\.dismiss) private var dismiss
-    @ObservedObject private var themeManager = ThemeManager.shared
     @State private var promoCode = ""
     @State private var showConfirmation = false
     @State private var showPaymentConfirmation = false
@@ -23,11 +22,7 @@
     @State private var healthConcerns = ""
     @State private var isPremium = false
     @State private var showPremiumAlert = false
-<<<<<<< HEAD
-    @State private var refreshID = UUID() // For UI refresh on theme change
-=======
     @ObservedObject private var translationManager = TranslationManager.shared
->>>>>>> 60901701
     
     private let bookingFee = 10.0
     private let consultationFee = 500.0
@@ -40,34 +35,6 @@
     }
     
     var body: some View {
-<<<<<<< HEAD
-        ZStack {
-            // Apply themed background
-            if themeManager.isPatient {
-                themeManager.currentTheme.background
-                    .ignoresSafeArea()
-            }
-            
-            ScrollView {
-                VStack(alignment: .leading, spacing: 20) {
-                    // Doctor info
-                    HStack(spacing: 15) {
-                        Circle()
-                            .fill(themeManager.isPatient ? themeManager.currentTheme.accentColor : Color.teal)
-                            .frame(width: 60, height: 60)
-                            .overlay(
-                                Image(systemName: "person.fill")
-                                    .foregroundColor(.white)
-                            )
-                        
-                        VStack(alignment: .leading, spacing: 5) {
-                            Text(doctor.name)
-                                .font(.title3)
-                                .foregroundColor(themeManager.isPatient ? themeManager.currentTheme.primaryText : .primary)
-                            Text(doctor.specialization)
-                                .foregroundColor(themeManager.isPatient ? themeManager.currentTheme.tertiaryAccent : .gray)
-                        }
-=======
         ScrollView {
             VStack(alignment: .leading, spacing: 20) {
                 // Doctor info
@@ -109,23 +76,8 @@
                         Text("Appointment Slot ID: \(slotId)")
                             .font(.caption)
                             .foregroundColor(.gray)
->>>>>>> 60901701
-                    }
-                    .padding()
-                    
-<<<<<<< HEAD
-                    // Appointment details
-                    VStack(alignment: .leading, spacing: 10) {
-                        Text("Appointment")
-                            .font(.headline)
-                            .foregroundColor(themeManager.isPatient ? themeManager.currentTheme.primaryText : .primary)
-                        
-                        HStack {
-                            Image(systemName: "calendar")
-                                .foregroundColor(themeManager.isPatient ? themeManager.currentTheme.accentColor : .primary)
-                            Text(appointmentDate.formatted(date: .long, time: .omitted))
-                                .foregroundColor(themeManager.isPatient ? themeManager.currentTheme.primaryText : .primary)
-=======
+                    }
+                    
                     // For debugging - can be removed in production
                     HStack {
                         Image(systemName: "info.circle")
@@ -158,69 +110,20 @@
                                 .foregroundColor(.yellow)
                             Text("premium_appointment".localized)
                                 .fontWeight(.medium)
->>>>>>> 60901701
-                        }
-                        
-                        HStack {
-                            Image(systemName: "clock")
-                                .foregroundColor(themeManager.isPatient ? themeManager.currentTheme.accentColor : .primary)
-                            Text("\(startTime) to \(endTime)")
-                                .foregroundColor(themeManager.isPatient ? themeManager.currentTheme.primaryText : .primary)
-                        }
-                        
-                        HStack {
-                            Image(systemName: "tag")
-                                .foregroundColor(themeManager.isPatient ? themeManager.currentTheme.accentColor : .primary)
-                            Text("Appointment Slot ID: \(slotId)")
-                                .font(.caption)
-                                .foregroundColor(themeManager.isPatient ? themeManager.currentTheme.tertiaryAccent : .gray)
-                        }
-                        
-                        // For debugging - can be removed in production
-                        HStack {
-                            Image(systemName: "info.circle")
-                                .foregroundColor(themeManager.isPatient ? themeManager.currentTheme.accentColor : .primary)
-                            Text("Raw times: \(rawStartTime) to \(rawEndTime)")
-                                .font(.caption)
-                                .foregroundColor(themeManager.isPatient ? themeManager.currentTheme.tertiaryAccent : .gray)
-                        }
-                    }
-                    .padding()
-                    
-                    // Patient info
-                    VStack(alignment: .leading, spacing: 10) {
-                        Text("Patient info")
-                            .font(.headline)
-                            .foregroundColor(themeManager.isPatient ? themeManager.currentTheme.primaryText : .primary)
-                        
-                        Text("Note: You can describe your health concerns or any relevant details in the text field below.")
+                        }
+                    }
+                    .tint(.teal)
+                    .onChange(of: isPremium) { newValue in
+                        if newValue {
+                            showPremiumAlert = true
+                        }
+                    }
+                    
+                    if isPremium {
+                        Text("Priority access for appointments and lab reports")
                             .font(.caption)
-                            .foregroundColor(themeManager.isPatient ? themeManager.currentTheme.tertiaryAccent : .gray)
-                        
-                        TextField("Enter your health concerns...", text: $healthConcerns)
-                            .foregroundColor(themeManager.isPatient ? themeManager.currentTheme.primaryText : .primary)
-                            .textFieldStyle(RoundedBorderTextFieldStyle())
-                    }
-<<<<<<< HEAD
-                    .padding()
-                    
-                    // Premium Switch
-                    VStack(alignment: .leading, spacing: 10) {
-                        Toggle(isOn: $isPremium) {
-                            HStack {
-                                Image(systemName: "star.fill")
-                                    .foregroundColor(.yellow)
-                                Text("Premium Appointment")
-                                    .fontWeight(.medium)
-                                    .foregroundColor(themeManager.isPatient ? themeManager.currentTheme.primaryText : .primary)
-                            }
-                        }
-                        .tint(themeManager.isPatient ? themeManager.currentTheme.accentColor : .teal)
-                        .onChange(of: isPremium) { newValue in
-                            if newValue {
-                                showPremiumAlert = true
-                            }
-=======
+                            .foregroundColor(.gray)
+                    }
                 }
                 .padding()
                 .background(Color.white)
@@ -243,70 +146,14 @@
                             Text("booking_fee".localized)
                             Spacer()
                             Text("Rs.\(Int(bookingFee))")
->>>>>>> 60901701
                         }
                         
                         if isPremium {
-                            Text("Priority access for appointments and lab reports")
-                                .font(.caption)
-                                .foregroundColor(themeManager.isPatient ? themeManager.currentTheme.tertiaryAccent : .gray)
-                        }
-                    }
-                    .padding()
-                    .background(themeManager.isPatient ? themeManager.currentTheme.background : Color.white)
-                    .cornerRadius(12)
-                    .shadow(color: themeManager.isPatient ? themeManager.currentTheme.accentColor.opacity(0.1) : .gray.opacity(0.1), radius: 5)
-                    
-                    // Payment details
-                    VStack(alignment: .leading, spacing: 15) {
-                        Text("Payment Details")
-                            .font(.headline)
-                            .foregroundColor(themeManager.isPatient ? themeManager.currentTheme.primaryText : .primary)
-                        
-                        VStack(spacing: 10) {
                             HStack {
-<<<<<<< HEAD
-                                Text("Consultation fees:")
-                                    .foregroundColor(themeManager.isPatient ? themeManager.currentTheme.primaryText : .primary)
-=======
                                 Text("premium_fee".localized)
->>>>>>> 60901701
                                 Spacer()
-                                Text("Rs.\(Int(consultationFee))")
-                                    .foregroundColor(themeManager.isPatient ? themeManager.currentTheme.primaryText : .primary)
+                                Text("Rs.\(Int(premiumFee))")
                             }
-                            
-                            HStack {
-                                Text("Booking fee")
-                                    .foregroundColor(themeManager.isPatient ? themeManager.currentTheme.primaryText : .primary)
-                                Spacer()
-                                Text("Rs.\(Int(bookingFee))")
-                                    .foregroundColor(themeManager.isPatient ? themeManager.currentTheme.primaryText : .primary)
-                            }
-                            
-                            if isPremium {
-                                HStack {
-                                    Text("Premium fee")
-                                        .foregroundColor(themeManager.isPatient ? themeManager.currentTheme.accentColor : .teal)
-                                    Spacer()
-                                    Text("Rs.\(Int(premiumFee))")
-                                        .foregroundColor(themeManager.isPatient ? themeManager.currentTheme.accentColor : .teal)
-                                }
-                            }
-                            
-                            Divider()
-                            
-                            HStack {
-                                Text("Total Pay")
-                                    .fontWeight(.bold)
-                                    .foregroundColor(themeManager.isPatient ? themeManager.currentTheme.primaryText : .primary)
-                                Spacer()
-                                Text("Rs.\(Int(totalAmount))")
-                                    .fontWeight(.bold)
-                                    .foregroundColor(themeManager.isPatient ? themeManager.currentTheme.primaryText : .primary)
-                            }
-<<<<<<< HEAD
-=======
                             .foregroundColor(.teal)
                         }
                         
@@ -318,13 +165,9 @@
                             Spacer()
                             Text("Rs.\(Int(totalAmount))")
                                 .fontWeight(.bold)
->>>>>>> 60901701
-                        }
-                    }
-                    .padding()
-                }
-<<<<<<< HEAD
-=======
+                        }
+                    }
+                }
                 .padding()
             }
         }
@@ -336,50 +179,19 @@
             }
             Button("cancel".localized, role: .cancel) {
                 isPremium = false
->>>>>>> 60901701
-            }
-            .navigationTitle("Review & Pay")
-            .navigationBarTitleDisplayMode(.inline)
-            .alert("Premium Appointment", isPresented: $showPremiumAlert) {
-                Button("Continue", role: .none) {
-                    // Keep premium enabled
-                }
-                Button("Cancel", role: .cancel) {
-                    isPremium = false
-                }
-            } message: {
-                Text("By enabling it you will get the priority in appointment and lab reports")
-            }
-<<<<<<< HEAD
-            
-            // Pay button at the bottom
-            VStack {
-                Spacer()
-                
-                Button(action: {
-                    // Validate other patient details if needed
-                    if selectedPatient == "Other" {
-                        if otherPatientName.isEmpty || otherPatientAge.isEmpty {
-                            return // Add proper validation alert here
-                        }
-                    }
-                    showConfirmation = true
-                }) {
-                    HStack {
-                        Text("Pay")
-                        Text("Rs.\(Int(totalAmount))")
-                            .padding(.horizontal, 8)
-                            .background(themeManager.isPatient ? themeManager.currentTheme.accentColor.opacity(0.2) : Color.teal.opacity(0.2))
-                            .cornerRadius(4)
-                    }
-                    .foregroundColor(.white)
-                    .frame(maxWidth: .infinity)
-                    .padding()
-                    .background(themeManager.isPatient ? themeManager.currentTheme.accentColor : Color.teal)
-                    .cornerRadius(10)
-                }
-                .padding()
-=======
+            }
+        } message: {
+            Text("By enabling it you will get the priority in appointment and lab reports")
+        }
+        
+        // Pay button
+        Button(action: {
+            // Validate other patient details if needed
+            if selectedPatient == "Other" {
+                if otherPatientName.isEmpty || otherPatientAge.isEmpty {
+                    return // Add proper validation alert here
+                }
+            }
             showConfirmation = true
         }) {
             HStack {
@@ -388,9 +200,14 @@
                     .padding(.horizontal, 8)
                     .background(Color.teal.opacity(0.2))
                     .cornerRadius(4)
->>>>>>> 60901701
-            }
-        }
+            }
+            .foregroundColor(.white)
+            .frame(maxWidth: .infinity)
+            .padding()
+            .background(Color.teal)
+            .cornerRadius(10)
+        }
+        .padding()
         .sheet(isPresented: $showConfirmation) {
             PaymentFinalView(
                 doctor: doctor,
@@ -407,18 +224,5 @@
         .onReceive(NotificationCenter.default.publisher(for: NSNotification.Name("DismissAllModals"))) { _ in
             dismiss()
         }
-        .onAppear {
-            // Setup theme change listener
-            setupThemeChangeListener()
-        }
-        .id(refreshID) // Force refresh when ID changes
-    }
-    
-    // Setup listener for theme changes
-    private func setupThemeChangeListener() {
-        NotificationCenter.default.addObserver(forName: .themeChanged, object: nil, queue: .main) { _ in
-            // Generate new ID to force view refresh
-            refreshID = UUID()
-        }
     }
 }