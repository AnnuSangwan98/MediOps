import SwiftUI

struct PaymentFinalView: View {
    let doctor: HospitalDoctor
    let appointmentDate: Date
    let appointmentTime: Date
    let slotId: Int
    let startTime: String
    let endTime: String
    let rawStartTime: String
    let rawEndTime: String
    let isPremium: Bool
    
    @Environment(\.dismiss) private var dismiss
    @ObservedObject private var themeManager = ThemeManager.shared
    @State private var navigateToSuccess = false
    @State private var sliderOffset: CGFloat = 0
    @State private var isDragging = false
    @State private var isProcessing = false
    @State private var bookingError: String? = nil
<<<<<<< HEAD
    @State private var refreshID = UUID() // For UI refresh on theme change
=======
    @ObservedObject private var translationManager = TranslationManager.shared
>>>>>>> 60901701
    
    private let maxSliderOffset: CGFloat = 300 // Adjust this value based on your needs
    private let consultationFee = 500.0 // Default consultation fee
    private let bookingFee = 10.0
    private let premiumFee = 200.0
    
    private var totalAmount: Double {
        let baseAmount = consultationFee + bookingFee
        return isPremium ? baseAmount + premiumFee : baseAmount
    }
    
    var body: some View {
        NavigationStack {
<<<<<<< HEAD
            ZStack {
                // Apply themed background
                if themeManager.isPatient {
                    themeManager.currentTheme.background
                        .ignoresSafeArea()
                }
                
                VStack(spacing: 20) {
                    Text("Confirm Payment")
                        .font(.title2)
                        .foregroundColor(themeManager.isPatient ? themeManager.currentTheme.primaryText : .primary)
                        .padding(.top)
                    
                    VStack(alignment: .leading, spacing: 15) {
                        HStack {
                            Image(systemName: "person.fill")
                                .foregroundColor(themeManager.isPatient ? themeManager.currentTheme.accentColor : .teal)
                            Text("Pay with")
                                .foregroundColor(themeManager.isPatient ? themeManager.currentTheme.primaryText : .primary)
=======
            VStack(spacing: 20) {
                Text("confirm_payment".localized)
                    .font(.title2)
                    .padding(.top)
                
                VStack(alignment: .leading, spacing: 15) {
                    HStack {
                        Image(systemName: "person.fill")
                            .foregroundColor(.teal)
                        Text("pay_with".localized)
                        Spacer()
                        Text("•••• 5941")
                        Button("change".localized) {}
                            .foregroundColor(.teal)
                    }
                    
                    Divider()
                    
                    Text("bill_details".localized)
                        .font(.headline)
                    
                    Group {
                        HStack {
                            Text("consultation_fees".localized)
>>>>>>> 60901701
                            Spacer()
                            Text("•••• 5941")
                                .foregroundColor(themeManager.isPatient ? themeManager.currentTheme.primaryText : .primary)
                            Button("Change") {}
                                .foregroundColor(themeManager.isPatient ? themeManager.currentTheme.accentColor : .teal)
                        }
                        
<<<<<<< HEAD
                        Divider()
                        
                        Text("Bill Details")
                            .font(.headline)
                            .foregroundColor(themeManager.isPatient ? themeManager.currentTheme.primaryText : .primary)
=======
                        HStack {
                            Text("booking_fee".localized)
                            Spacer()
                            Text("Rs.\(Int(bookingFee))")
                        }
>>>>>>> 60901701
                        
                        Group {
                            HStack {
<<<<<<< HEAD
                                Text("Consultation fees:")
=======
                                Text("premium_fee".localized)
                                    .foregroundColor(.teal)
>>>>>>> 60901701
                                Spacer()
                                Text("Rs.\(Int(consultationFee))")
                            }
                            
                            HStack {
                                Text("Booking fee")
                                Spacer()
                                Text("Rs.\(Int(bookingFee))")
                            }
                            
                            if isPremium {
                                HStack {
                                    Text("Premium fee")
                                        .foregroundColor(themeManager.isPatient ? themeManager.currentTheme.accentColor : .teal)
                                    Spacer()
                                    Text("Rs.\(Int(premiumFee))")
                                        .foregroundColor(themeManager.isPatient ? themeManager.currentTheme.accentColor : .teal)
                                }
                            }
                        }
                        .foregroundColor(themeManager.isPatient ? themeManager.currentTheme.tertiaryAccent : .gray)
                        
                        Text("This booking will be charged in USD (USD 207) Contact the bank directly for their policies regarding currency conversion and applicable foreign transaction fees.")
                            .font(.caption)
                            .foregroundColor(themeManager.isPatient ? themeManager.currentTheme.tertiaryAccent : .gray)
                            .padding(.vertical)
                        
                        HStack {
                            Text("Total")
                                .font(.headline)
                                .foregroundColor(themeManager.isPatient ? themeManager.currentTheme.primaryText : .primary)
                            Text("(Incl. VAT)")
                                .font(.caption)
                                .foregroundColor(themeManager.isPatient ? themeManager.currentTheme.tertiaryAccent : .gray)
                            Spacer()
                            Text("Rs.\(Int(totalAmount))")
                                .font(.headline)
                                .foregroundColor(themeManager.isPatient ? themeManager.currentTheme.primaryText : .primary)
                        }
                    }
                    .padding()
                    .background(themeManager.isPatient ? themeManager.currentTheme.background : Color.white)
                    .cornerRadius(12)
                    .shadow(color: themeManager.isPatient ? themeManager.currentTheme.accentColor.opacity(0.1) : .gray.opacity(0.1), radius: 5)
                    .padding()
                    
                    Spacer()
                    
<<<<<<< HEAD
                    if let error = bookingError {
                        Text(error)
                            .foregroundColor(.red)
                            .padding()
=======
                    HStack {
                        Text("total_pay".localized)
                            .font(.headline)
                        Text("(Incl. VAT)")
                            .font(.caption)
                            .foregroundColor(.gray)
                        Spacer()
                        Text("Rs.\(Int(totalAmount))")
                            .font(.headline)
>>>>>>> 60901701
                    }
                    
                    // Replace slider with a direct button for easier booking
                    Button(action: {
                        if !isProcessing {
                            processPayment()
                        }
                    }) {
                        Text(isProcessing ? "Processing..." : "Book Now")
                            .fontWeight(.semibold)
                            .foregroundColor(.white)
                            .frame(maxWidth: .infinity)
                            .padding()
                            .background(themeManager.isPatient ? themeManager.currentTheme.accentColor : Color.teal)
                            .cornerRadius(10)
                            .padding(.horizontal)
                    }
<<<<<<< HEAD
                    .disabled(isProcessing)
                    .padding(.bottom, 20)
=======
                    
                    Text(isProcessing ? "processing".localized : "swipe_to_pay".localized)
                        .foregroundColor(.teal)
                        .font(.headline)
                        .frame(maxWidth: .infinity)
>>>>>>> 60901701
                }
            }
            .navigationBarItems(trailing: Button("✕") { dismiss() })
            .navigationDestination(isPresented: $navigateToSuccess) {
                BookingSuccessView(
                    doctor: doctor,
                    appointmentDate: appointmentDate,
                    startTime: startTime,
                    endTime: endTime, 
                    rawStartTime: rawStartTime,
                    rawEndTime: rawEndTime,
                    isPremium: isPremium
                )
            }
        }
        .onReceive(NotificationCenter.default.publisher(for: NSNotification.Name("DismissAllModals"))) { _ in
            dismiss()
        }
        .onAppear {
            // Setup theme change listener
            setupThemeChangeListener()
        }
        .id(refreshID) // Force refresh when ID changes
    }
    
    // Setup listener for theme changes
    private func setupThemeChangeListener() {
        NotificationCenter.default.addObserver(forName: .themeChanged, object: nil, queue: .main) { _ in
            // Generate new ID to force view refresh
            refreshID = UUID()
        }
    }
    
    private func processPayment() {
        isProcessing = true
        bookingError = nil
        
        // Simulate payment processing
        DispatchQueue.main.asyncAfter(deadline: .now() + 1.5) {
            // Here you would handle the actual payment and appointment creation
            // Make sure to use rawStartTime and rawEndTime for database storage
            createAppointment()
        }
    }
    
    private func createAppointment() {
        Task {
            do {
                guard let userId = UserDefaults.standard.string(forKey: "current_user_id") else {
                    throw NSError(domain: "", code: -1, userInfo: [NSLocalizedDescriptionKey: "User ID not found"])
                }
                
                // Get patient_id from the patients table - try multiple approaches
                let patientResults = try await SupabaseController.shared.select(
                    from: "patients",
                    where: "user_id", 
                    equals: userId
                )
                
                // Check if we have patients data and extract patient ID
                var patientId: String? = nil
                
                if let patientData = patientResults.first {
<<<<<<< HEAD
                    // Try patient_id first
                    if let pid = patientData["patient_id"] as? String, !pid.isEmpty {
                        patientId = pid
                    } 
                    // Fall back to id field if patient_id is not available
                    else if let pid = patientData["id"] as? String {
                        patientId = pid
                    }
                }
                
                // If we don't have a patient ID from the first query, try direct SQL
                if patientId == nil {
                    // Try one more fallback - get patient records by direct user_id match
                    let directResults = try await SupabaseController.shared.select(
                        from: "patients", 
                        where: "user_id", 
                        equals: userId
                    )
                    
                    if let firstRecord = directResults.first,
                       let id = firstRecord["id"] as? String {
                        patientId = id
                    }
=======
                    // Try different possible keys for patient ID
                    patientId = patientData["id"] as? String ?? patientData["patient_id"] as? String
                }
                
                guard let patientId = patientId else {
                    throw NSError(domain: "", code: -1, userInfo: [NSLocalizedDescriptionKey: "Could not find patient record"])
>>>>>>> 60901701
                }
                
                print("📝 Creating appointment for patient: \(patientId)")
                
                // Format date for database
                let dateFormatter = DateFormatter()
                dateFormatter.dateFormat = "yyyy-MM-dd"
                let dateString = dateFormatter.string(from: appointmentDate)
                
                // Format times consistently for database storage
                let timeFormatter = DateFormatter()
                timeFormatter.dateFormat = "HH:mm:ss"
                
                // Ensure we have proper time formats for database
                var formattedStartTime = rawStartTime
                var formattedEndTime = rawEndTime
                
<<<<<<< HEAD
                // If rawTimes are in the correct format, use them directly
                if let date = timeFormatter.date(from: rawStartTime) {
                    formattedStartTime = rawStartTime
                } else {
                    // Try to convert from any other format to HH:mm:ss
                    let displayFormatter = DateFormatter()
                    // Try different formats
                    for format in ["h:mm a", "HH:mm", "h:mm", "hh:mm a"] {
                        displayFormatter.dateFormat = format
                        if let date = displayFormatter.date(from: rawStartTime) {
                            formattedStartTime = timeFormatter.string(from: date)
                            break
                        }
                    }
                }
                
                // Same for end time
                if let date = timeFormatter.date(from: rawEndTime) {
                    formattedEndTime = rawEndTime
                } else {
                    // Try to convert from any other format to HH:mm:ss
                    let displayFormatter = DateFormatter()
                    // Try different formats
                    for format in ["h:mm a", "HH:mm", "h:mm", "hh:mm a"] {
                        displayFormatter.dateFormat = format
                        if let date = displayFormatter.date(from: rawEndTime) {
                            formattedEndTime = timeFormatter.string(from: date)
                            break
                        }
                    }
                }
                
                // Format the slot JSON properly - ensure it uses the same formatted times
                let slotJson = """
                {"doctor_id": "\(doctor.id)", "start_time": "\(formattedStartTime)", "end_time": "\(formattedEndTime)"}
                """
=======
                // Add seconds if needed
                if !formattedStartTime.contains(":") {
                    formattedStartTime += ":00"
                } else if formattedStartTime.components(separatedBy: ":").count == 2 {
                    formattedStartTime += ":00"
                }
                
                if !formattedEndTime.contains(":") {
                    formattedEndTime += ":00"
                } else if formattedEndTime.components(separatedBy: ":").count == 2 {
                    formattedEndTime += ":00"
                }
                
                // Create slot JSON for database
                let slotData: [String: String] = [
                    "start_time": formattedStartTime,
                    "end_time": formattedEndTime
                ]
                
                let jsonData = try JSONSerialization.data(withJSONObject: slotData)
                let slotJson = String(data: jsonData, encoding: .utf8) ?? ""
                
                // Generate appointment ID
                let randomNum = String(format: "%03d", Int.random(in: 0...999))
                let randomLetter = String(UnicodeScalar(UInt8(65 + Int.random(in: 0...25))))
                let appointmentId = "APPT\(randomNum)\(randomLetter)"
                
                // First, get the current filled_slots count
                let doctorResults = try await SupabaseController.shared.select(
                    from: "doctors",
                    where: "id",
                    equals: doctor.id
                )
                
                guard let doctorData = doctorResults.first else {
                    throw NSError(domain: "", code: -1, userInfo: [NSLocalizedDescriptionKey: "Could not find doctor record"])
                }
>>>>>>> 60901701
                
                let currentFilledSlots = doctorData["filled_slots"] as? Int ?? 0
                
                // Create appointment in database
                let appointmentData: [String: Any] = [
                    "id": appointmentId,
                    "patient_id": patientId,
                    "doctor_id": doctor.id,
                    "hospital_id": doctor.hospitalId,
                    "appointment_date": dateString,
                    "status": "upcoming",
                    "reason": "Medical consultation",
                    "isdone": false,
                    "is_premium": isPremium,
                    "slot_start_time": formattedStartTime,
                    "slot_end_time": formattedEndTime,
                    "slot": slotJson
                ]
                
                // Use the insert method (which uses REST API)
                try await SupabaseController.shared.insert(into: "appointments", values: appointmentData)
                
                // Update the filled_slots count in the doctors table
                let updatedFilledSlots = currentFilledSlots + 1
                try await SupabaseController.shared.update(
                    table: "doctors",
                    data: ["filled_slots": updatedFilledSlots],
                    where: "id",
                    equals: doctor.id
                )
                print("✅ Updated filled_slots count to \(updatedFilledSlots)")
                
                // Create and add local appointment object for state management
                // Convert formatted database times to display format
                let displayStartTime = formatTimeForDisplay(formattedStartTime)
                let displayEndTime = formatTimeForDisplay(formattedEndTime)
                
                let appointment = Appointment(
                    id: appointmentId,
                    doctor: doctor.toModelDoctor(),
                    date: appointmentDate,
                    time: timeFormatter.date(from: formattedStartTime) ?? Date(),
                    status: .upcoming,
                    startTime: displayStartTime,
                    endTime: displayEndTime,
                    isPremium: isPremium
                )
                
                // Add to appointment manager
                await MainActor.run {
                    AppointmentManager.shared.addAppointment(appointment)
                    
                    // Success! Navigate to success screen
                    isProcessing = false
                    navigateToSuccess = true
                }
                
                // Refresh appointments from database
                if let userId = UserDefaults.standard.string(forKey: "current_user_id") {
<<<<<<< HEAD
                    try await HospitalViewModel.shared.fetchAppointments(for: patientId!)
=======
                    print("🔄 Refreshing appointments after booking with user ID: \(userId)")
                    try await HospitalViewModel.shared.fetchAppointments(for: patientId)
>>>>>>> 60901701
                }
                
            } catch {
                // Handle error
                DispatchQueue.main.async {
                    isProcessing = false
                    bookingError = "Failed to create appointment: \(error.localizedDescription)"
                }
            }
        }
    }
    
    // Helper function to convert database time format to display format
    private func formatTimeForDisplay(_ databaseTime: String) -> String {
        let inputFormatter = DateFormatter()
        inputFormatter.dateFormat = "HH:mm:ss"
        
        let outputFormatter = DateFormatter()
        outputFormatter.dateFormat = "h:mm a"
        
        if let date = inputFormatter.date(from: databaseTime) {
            return outputFormatter.string(from: date)
        }
        
        // Try alternative formats
        let alternativeFormats = ["HH:mm", "h:mm a", "hh:mm a", "h:mm"]
        for format in alternativeFormats {
            inputFormatter.dateFormat = format
            if let date = inputFormatter.date(from: databaseTime) {
                return outputFormatter.string(from: date)
            }
        }
        
        print("⚠️ Warning: Could not format time: \(databaseTime)")
        return databaseTime
    }
} <|MERGE_RESOLUTION|>--- conflicted
+++ resolved
@@ -12,17 +12,12 @@
     let isPremium: Bool
     
     @Environment(\.dismiss) private var dismiss
-    @ObservedObject private var themeManager = ThemeManager.shared
     @State private var navigateToSuccess = false
     @State private var sliderOffset: CGFloat = 0
     @State private var isDragging = false
     @State private var isProcessing = false
     @State private var bookingError: String? = nil
-<<<<<<< HEAD
-    @State private var refreshID = UUID() // For UI refresh on theme change
-=======
     @ObservedObject private var translationManager = TranslationManager.shared
->>>>>>> 60901701
     
     private let maxSliderOffset: CGFloat = 300 // Adjust this value based on your needs
     private let consultationFee = 500.0 // Default consultation fee
@@ -36,27 +31,6 @@
     
     var body: some View {
         NavigationStack {
-<<<<<<< HEAD
-            ZStack {
-                // Apply themed background
-                if themeManager.isPatient {
-                    themeManager.currentTheme.background
-                        .ignoresSafeArea()
-                }
-                
-                VStack(spacing: 20) {
-                    Text("Confirm Payment")
-                        .font(.title2)
-                        .foregroundColor(themeManager.isPatient ? themeManager.currentTheme.primaryText : .primary)
-                        .padding(.top)
-                    
-                    VStack(alignment: .leading, spacing: 15) {
-                        HStack {
-                            Image(systemName: "person.fill")
-                                .foregroundColor(themeManager.isPatient ? themeManager.currentTheme.accentColor : .teal)
-                            Text("Pay with")
-                                .foregroundColor(themeManager.isPatient ? themeManager.currentTheme.primaryText : .primary)
-=======
             VStack(spacing: 20) {
                 Text("confirm_payment".localized)
                     .font(.title2)
@@ -81,90 +55,33 @@
                     Group {
                         HStack {
                             Text("consultation_fees".localized)
->>>>>>> 60901701
                             Spacer()
-                            Text("•••• 5941")
-                                .foregroundColor(themeManager.isPatient ? themeManager.currentTheme.primaryText : .primary)
-                            Button("Change") {}
-                                .foregroundColor(themeManager.isPatient ? themeManager.currentTheme.accentColor : .teal)
+                            Text("Rs.\(Int(consultationFee))")
                         }
                         
-<<<<<<< HEAD
-                        Divider()
-                        
-                        Text("Bill Details")
-                            .font(.headline)
-                            .foregroundColor(themeManager.isPatient ? themeManager.currentTheme.primaryText : .primary)
-=======
                         HStack {
                             Text("booking_fee".localized)
                             Spacer()
                             Text("Rs.\(Int(bookingFee))")
                         }
->>>>>>> 60901701
                         
-                        Group {
+                        if isPremium {
                             HStack {
-<<<<<<< HEAD
-                                Text("Consultation fees:")
-=======
                                 Text("premium_fee".localized)
                                     .foregroundColor(.teal)
->>>>>>> 60901701
                                 Spacer()
-                                Text("Rs.\(Int(consultationFee))")
-                            }
-                            
-                            HStack {
-                                Text("Booking fee")
-                                Spacer()
-                                Text("Rs.\(Int(bookingFee))")
-                            }
-                            
-                            if isPremium {
-                                HStack {
-                                    Text("Premium fee")
-                                        .foregroundColor(themeManager.isPatient ? themeManager.currentTheme.accentColor : .teal)
-                                    Spacer()
-                                    Text("Rs.\(Int(premiumFee))")
-                                        .foregroundColor(themeManager.isPatient ? themeManager.currentTheme.accentColor : .teal)
-                                }
+                                Text("Rs.\(Int(premiumFee))")
+                                    .foregroundColor(.teal)
                             }
                         }
-                        .foregroundColor(themeManager.isPatient ? themeManager.currentTheme.tertiaryAccent : .gray)
-                        
-                        Text("This booking will be charged in USD (USD 207) Contact the bank directly for their policies regarding currency conversion and applicable foreign transaction fees.")
-                            .font(.caption)
-                            .foregroundColor(themeManager.isPatient ? themeManager.currentTheme.tertiaryAccent : .gray)
-                            .padding(.vertical)
-                        
-                        HStack {
-                            Text("Total")
-                                .font(.headline)
-                                .foregroundColor(themeManager.isPatient ? themeManager.currentTheme.primaryText : .primary)
-                            Text("(Incl. VAT)")
-                                .font(.caption)
-                                .foregroundColor(themeManager.isPatient ? themeManager.currentTheme.tertiaryAccent : .gray)
-                            Spacer()
-                            Text("Rs.\(Int(totalAmount))")
-                                .font(.headline)
-                                .foregroundColor(themeManager.isPatient ? themeManager.currentTheme.primaryText : .primary)
-                        }
-                    }
-                    .padding()
-                    .background(themeManager.isPatient ? themeManager.currentTheme.background : Color.white)
-                    .cornerRadius(12)
-                    .shadow(color: themeManager.isPatient ? themeManager.currentTheme.accentColor.opacity(0.1) : .gray.opacity(0.1), radius: 5)
-                    .padding()
-                    
-                    Spacer()
-                    
-<<<<<<< HEAD
-                    if let error = bookingError {
-                        Text(error)
-                            .foregroundColor(.red)
-                            .padding()
-=======
+                    }
+                    .foregroundColor(.gray)
+                    
+                    Text("This booking will be charged in USD (USD 207) Contact the bank directly for their policies regarding currency conversion and applicable foreign transaction fees.")
+                        .font(.caption)
+                        .foregroundColor(.gray)
+                        .padding(.vertical)
+                    
                     HStack {
                         Text("total_pay".localized)
                             .font(.headline)
@@ -174,35 +91,80 @@
                         Spacer()
                         Text("Rs.\(Int(totalAmount))")
                             .font(.headline)
->>>>>>> 60901701
-                    }
-                    
-                    // Replace slider with a direct button for easier booking
-                    Button(action: {
-                        if !isProcessing {
-                            processPayment()
-                        }
-                    }) {
-                        Text(isProcessing ? "Processing..." : "Book Now")
-                            .fontWeight(.semibold)
-                            .foregroundColor(.white)
-                            .frame(maxWidth: .infinity)
-                            .padding()
-                            .background(themeManager.isPatient ? themeManager.currentTheme.accentColor : Color.teal)
-                            .cornerRadius(10)
-                            .padding(.horizontal)
-                    }
-<<<<<<< HEAD
-                    .disabled(isProcessing)
-                    .padding(.bottom, 20)
-=======
+                    }
+                }
+                .padding()
+                .background(Color.white)
+                .cornerRadius(12)
+                .shadow(color: .gray.opacity(0.1), radius: 5)
+                .padding()
+                
+                Spacer()
+                
+                if let error = bookingError {
+                    Text(error)
+                        .foregroundColor(.red)
+                        .padding()
+                }
+                
+                // Sliding confirmation button
+                ZStack(alignment: .leading) {
+                    RoundedRectangle(cornerRadius: 30)
+                        .fill(Color.gray.opacity(0.2))
+                        .frame(height: 60)
+                    
+                    HStack {
+                        Circle()
+                            .fill(Color.teal)
+                            .frame(width: 50, height: 50)
+                            .padding(.leading, 5)
+                            .offset(x: sliderOffset)
+                            .gesture(
+                                DragGesture()
+                                    .onChanged { value in
+                                        if isProcessing { return }
+                                        isDragging = true
+                                        let newOffset = value.translation.width
+                                        sliderOffset = min(max(0, newOffset), maxSliderOffset - 60)
+                                    }
+                                    .onEnded { value in
+                                        if isProcessing { return }
+                                        isDragging = false
+                                        if sliderOffset > maxSliderOffset * 0.6 {
+                                            withAnimation {
+                                                sliderOffset = maxSliderOffset - 60
+                                                processPayment()
+                                            }
+                                        } else {
+                                            withAnimation {
+                                                sliderOffset = 0
+                                            }
+                                        }
+                                    }
+                            )
+                            .overlay(
+                                Group {
+                                    if isProcessing {
+                                        ProgressView()
+                                            .progressViewStyle(CircularProgressViewStyle(tint: .white))
+                                    } else {
+                                        Image(systemName: "chevron.right")
+                                            .foregroundColor(.white)
+                                    }
+                                }
+                            )
+                        
+                        Spacer()
+                    }
                     
                     Text(isProcessing ? "processing".localized : "swipe_to_pay".localized)
                         .foregroundColor(.teal)
                         .font(.headline)
                         .frame(maxWidth: .infinity)
->>>>>>> 60901701
-                }
+                }
+                .frame(height: 60)
+                .padding()
+                .disabled(isProcessing)
             }
             .navigationBarItems(trailing: Button("✕") { dismiss() })
             .navigationDestination(isPresented: $navigateToSuccess) {
@@ -220,19 +182,6 @@
         .onReceive(NotificationCenter.default.publisher(for: NSNotification.Name("DismissAllModals"))) { _ in
             dismiss()
         }
-        .onAppear {
-            // Setup theme change listener
-            setupThemeChangeListener()
-        }
-        .id(refreshID) // Force refresh when ID changes
-    }
-    
-    // Setup listener for theme changes
-    private func setupThemeChangeListener() {
-        NotificationCenter.default.addObserver(forName: .themeChanged, object: nil, queue: .main) { _ in
-            // Generate new ID to force view refresh
-            refreshID = UUID()
-        }
     }
     
     private func processPayment() {
@@ -254,6 +203,8 @@
                     throw NSError(domain: "", code: -1, userInfo: [NSLocalizedDescriptionKey: "User ID not found"])
                 }
                 
+                print("🔍 Fetching patient record for user ID: \(userId)")
+                
                 // Get patient_id from the patients table - try multiple approaches
                 let patientResults = try await SupabaseController.shared.select(
                     from: "patients",
@@ -261,42 +212,18 @@
                     equals: userId
                 )
                 
+                print("Found \(patientResults.count) patient records")
+                
                 // Check if we have patients data and extract patient ID
                 var patientId: String? = nil
                 
                 if let patientData = patientResults.first {
-<<<<<<< HEAD
-                    // Try patient_id first
-                    if let pid = patientData["patient_id"] as? String, !pid.isEmpty {
-                        patientId = pid
-                    } 
-                    // Fall back to id field if patient_id is not available
-                    else if let pid = patientData["id"] as? String {
-                        patientId = pid
-                    }
-                }
-                
-                // If we don't have a patient ID from the first query, try direct SQL
-                if patientId == nil {
-                    // Try one more fallback - get patient records by direct user_id match
-                    let directResults = try await SupabaseController.shared.select(
-                        from: "patients", 
-                        where: "user_id", 
-                        equals: userId
-                    )
-                    
-                    if let firstRecord = directResults.first,
-                       let id = firstRecord["id"] as? String {
-                        patientId = id
-                    }
-=======
                     // Try different possible keys for patient ID
                     patientId = patientData["id"] as? String ?? patientData["patient_id"] as? String
                 }
                 
                 guard let patientId = patientId else {
                     throw NSError(domain: "", code: -1, userInfo: [NSLocalizedDescriptionKey: "Could not find patient record"])
->>>>>>> 60901701
                 }
                 
                 print("📝 Creating appointment for patient: \(patientId)")
@@ -314,44 +241,6 @@
                 var formattedStartTime = rawStartTime
                 var formattedEndTime = rawEndTime
                 
-<<<<<<< HEAD
-                // If rawTimes are in the correct format, use them directly
-                if let date = timeFormatter.date(from: rawStartTime) {
-                    formattedStartTime = rawStartTime
-                } else {
-                    // Try to convert from any other format to HH:mm:ss
-                    let displayFormatter = DateFormatter()
-                    // Try different formats
-                    for format in ["h:mm a", "HH:mm", "h:mm", "hh:mm a"] {
-                        displayFormatter.dateFormat = format
-                        if let date = displayFormatter.date(from: rawStartTime) {
-                            formattedStartTime = timeFormatter.string(from: date)
-                            break
-                        }
-                    }
-                }
-                
-                // Same for end time
-                if let date = timeFormatter.date(from: rawEndTime) {
-                    formattedEndTime = rawEndTime
-                } else {
-                    // Try to convert from any other format to HH:mm:ss
-                    let displayFormatter = DateFormatter()
-                    // Try different formats
-                    for format in ["h:mm a", "HH:mm", "h:mm", "hh:mm a"] {
-                        displayFormatter.dateFormat = format
-                        if let date = displayFormatter.date(from: rawEndTime) {
-                            formattedEndTime = timeFormatter.string(from: date)
-                            break
-                        }
-                    }
-                }
-                
-                // Format the slot JSON properly - ensure it uses the same formatted times
-                let slotJson = """
-                {"doctor_id": "\(doctor.id)", "start_time": "\(formattedStartTime)", "end_time": "\(formattedEndTime)"}
-                """
-=======
                 // Add seconds if needed
                 if !formattedStartTime.contains(":") {
                     formattedStartTime += ":00"
@@ -389,7 +278,6 @@
                 guard let doctorData = doctorResults.first else {
                     throw NSError(domain: "", code: -1, userInfo: [NSLocalizedDescriptionKey: "Could not find doctor record"])
                 }
->>>>>>> 60901701
                 
                 let currentFilledSlots = doctorData["filled_slots"] as? Int ?? 0
                 
@@ -411,6 +299,7 @@
                 
                 // Use the insert method (which uses REST API)
                 try await SupabaseController.shared.insert(into: "appointments", values: appointmentData)
+                print("✅ Successfully inserted appointment")
                 
                 // Update the filled_slots count in the doctors table
                 let updatedFilledSlots = currentFilledSlots + 1
@@ -426,6 +315,8 @@
                 // Convert formatted database times to display format
                 let displayStartTime = formatTimeForDisplay(formattedStartTime)
                 let displayEndTime = formatTimeForDisplay(formattedEndTime)
+                
+                print("💾 Saving appointment with times: DB=(\(formattedStartTime)-\(formattedEndTime)) Display=(\(displayStartTime)-\(displayEndTime))")
                 
                 let appointment = Appointment(
                     id: appointmentId,
@@ -449,19 +340,19 @@
                 
                 // Refresh appointments from database
                 if let userId = UserDefaults.standard.string(forKey: "current_user_id") {
-<<<<<<< HEAD
-                    try await HospitalViewModel.shared.fetchAppointments(for: patientId!)
-=======
                     print("🔄 Refreshing appointments after booking with user ID: \(userId)")
                     try await HospitalViewModel.shared.fetchAppointments(for: patientId)
->>>>>>> 60901701
                 }
                 
             } catch {
-                // Handle error
+                // Handle error with detailed logging
+                print("❌ Error creating appointment: \(error.localizedDescription)")
                 DispatchQueue.main.async {
                     isProcessing = false
                     bookingError = "Failed to create appointment: \(error.localizedDescription)"
+                    withAnimation {
+                        sliderOffset = 0
+                    }
                 }
             }
         }
