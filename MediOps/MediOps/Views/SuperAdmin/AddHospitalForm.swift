//
//  AddHospitalForm.swift
//  MediOps
//
//  Created by Aryan Shukla on 24/03/25.
//

import SwiftUI
import PhotosUI

struct AddHospitalForm: View {
    // Add Supabase controller
    private let supabase = SupabaseController.shared
    
    // Add Encodable structures for data
    private struct HospitalData: Encodable {
        let id: String
        let hospital_name: String
        let hospital_address: String
        let hospital_state: String
        let hospital_city: String
        let area_pincode: String
        let email: String
        let contact_number: String
        let emergency_contact_number: String
        let licence: String
        let hospital_accreditation: String
        let type: String
        let departments: [String]
        let status: String
        let hospital_profile_image: String
        let description: String
        let password: String
    }
    
    private struct AdminData: Encodable {
        let hospital_id: String
        let admin_name: String
        let email: String
        let contact_number: String?
        let id: String
        let password: String
        let role: String = "HOSPITAL_ADMIN"
        let status: String = "active"
        let street: String?
        let city: String?
        let state: String?
        let pincode: String?
    }
    
    private struct EmailDetails: Encodable {
        let fullName: String
        let hospitalName: String
        let hospitalId: String
        let licenseNumber: String
        let accreditation: String
        let emergencyContact: String
        let street: String
        let city: String
        let state: String
        let zipCode: String
        let adminLocality: String
        let adminCity: String
        let adminState: String
        let adminPinCode: String
        let adminPhone: String
        let password: String
    }
    
    private struct EmailPayload: Encodable {
        let to: String
        let accountType: String
        let details: EmailDetails
    }
    
    private struct EmailServerResponse: Decodable {
        let status: String
        let password: String
        let id: String
    }
    
    // Hospital Information
    @State private var hospitalImage: UIImage?
    @State private var imageSelection: PhotosPickerItem?
    @Binding var hospitalName: String
    @Binding var hospitalID: String
    @Binding var licenseNumber: String
    @State private var selectedAccreditation: String = "NABH"
    @Binding var emergencyContact: String
    
    // Hospital Address
    @Binding var street: String
    @Binding var city: String
    @Binding var state: String
    @Binding var zipCode: String
    
    // Admin Information
    @Binding var adminName: String
    @Binding var phone: String
    @Binding var email: String
    @State private var adminLocality: String = ""
    @State private var adminCity: String = ""
    @State private var selectedAdminState: String = "Delhi"
    @State private var adminPinCode: String = ""
    
    let onSubmit: () -> Void
    @Environment(\.dismiss) private var dismiss
    
    // Validation States
    @State private var showValidationErrors = false
    @State private var emailError = ""
    @State private var phoneError = ""
    @State private var hospitalPinCodeError = ""
    @State private var adminPinCodeError = ""
    @State private var hospitalIdError = ""
    @State private var hospitalLicenseError = ""
    @State private var emergencyContactError = ""
    @State private var streetError = ""
    @State private var adminAddressError = ""
    @State private var isEmailSending = false
    @State private var showEmailError = false
    @State private var emailSendingError = ""
    @State private var hasSubmitted = false
    
    // Constants
    let accreditationTypes = ["NABH", "JCI", "ACHSI", "COHSASA", "Other"]
    let indianStates = [
        "Andhra Pradesh", "Arunachal Pradesh", "Assam", "Bihar", "Chhattisgarh", "Delhi",
        "Goa", "Gujarat", "Haryana", "Himachal Pradesh", "Jharkhand", "Karnataka",
        "Kerala", "Madhya Pradesh", "Maharashtra", "Manipur", "Meghalaya", "Mizoram",
        "Nagaland", "Odisha", "Punjab", "Rajasthan", "Sikkim", "Tamil Nadu",
        "Telangana", "Tripura", "Uttar Pradesh", "Uttarakhand", "West Bengal"
    ]
    
    // Section toggle states
    @State private var hospitalInfoExpanded = true
    @State private var hospitalAddressExpanded = false
    @State private var adminInfoExpanded = false
    @State private var adminAddressExpanded = false
    
    private var isFormValid: Bool {
        // Basic validation to enable the save button
        !hospitalName.isEmpty && 
        !hospitalID.isEmpty &&
        !licenseNumber.isEmpty && 
        !street.isEmpty &&
        !city.isEmpty &&
        !state.isEmpty && 
        !zipCode.isEmpty && 
        !adminName.isEmpty && 
        !phone.isEmpty &&
        !email.isEmpty &&
        !emergencyContact.isEmpty &&
        !adminLocality.isEmpty &&
        !adminCity.isEmpty &&
        !selectedAdminState.isEmpty &&
        !adminPinCode.isEmpty
    }
    
    private func validateForm() -> Bool {
        var isValid = true
        
        // Reset errors
        emailError = ""
        phoneError = ""
        hospitalPinCodeError = ""
        adminPinCodeError = ""
        hospitalLicenseError = ""
        emergencyContactError = ""
        hospitalIdError = ""
        streetError = ""
        adminAddressError = ""
        
        // Basic required field validation
        if hospitalName.isEmpty || hospitalID.isEmpty || licenseNumber.isEmpty || 
           street.isEmpty || city.isEmpty || state.isEmpty || zipCode.isEmpty || 
           adminName.isEmpty || phone.isEmpty || email.isEmpty || emergencyContact.isEmpty ||
           adminLocality.isEmpty || adminCity.isEmpty || selectedAdminState.isEmpty || adminPinCode.isEmpty {
            isValid = false
        }
        
        // Validate Hospital ID format (HOSXXX where X is a digit)
        if !hospitalID.isEmpty {
            let hospitalIdRegex = "^HOS\\d{3}$"
            if !NSPredicate(format: "SELF MATCHES %@", hospitalIdRegex).evaluate(with: hospitalID) {
                hospitalIdError = "Hospital ID must be 'HOS' followed by 3 digits (e.g., HOS123)"
                isValid = false
            }
        }
        
        // Validate Email (must be unique due to constraint)
        if !email.isEmpty {
            let emailRegex = #"^[a-zA-Z0-9._%+-]+@[a-zA-Z0-9.-]+\.[a-zA-Z]{2,}$"#
            if !NSPredicate(format: "SELF MATCHES %@", emailRegex).evaluate(with: email) {
                emailError = "Please enter a valid email address"
                isValid = false
            }
        }
        
        // Validate Phone Numbers (20 chars max per schema)
        if !phone.isEmpty && (phone.count != 10 || !phone.allSatisfy({ $0.isNumber })) {
            phoneError = "Please enter a valid 10-digit phone number"
            isValid = false
        }
        
        // Validate Emergency Contact
        if !emergencyContact.isEmpty && (emergencyContact.count != 10 || !emergencyContact.allSatisfy({ $0.isNumber })) {
            emergencyContactError = "Please enter a valid 10-digit emergency number"
            isValid = false
        }
        
        // Validate Pin Codes (10 chars max per schema)
        if !zipCode.isEmpty && (zipCode.count != 6 || !zipCode.allSatisfy({ $0.isNumber })) {
            hospitalPinCodeError = "Please enter a valid 6-digit pin code"
            isValid = false
        }
        
        if !adminPinCode.isEmpty && (adminPinCode.count != 6 || !adminPinCode.allSatisfy({ $0.isNumber })) {
            adminPinCodeError = "Please enter a valid 6-digit pin code"
            isValid = false
        }
        
        // Check for empty street field
        if street.isEmpty {
            streetError = "Street/Locality is required"
            isValid = false
        }
        
        // Check for empty admin address fields
        if adminLocality.isEmpty || adminCity.isEmpty {
            adminAddressError = "All admin address fields are required"
            isValid = false
        }
        
        showValidationErrors = !isValid
        return isValid
    }
    
    private func handleSubmit() {
        guard validateForm() else { return }
        
        hasSubmitted = true
        isEmailSending = true
        
        Task {
            do {
                // Generate a secure password locally instead of relying on the email server
                let generatedPassword = generateSecurePassword()
                print("Generated password: \(generatedPassword)")
                
                // Convert hospital image to base64 if available
                let imageBase64: String = {
                    if let hospitalImage = hospitalImage,
                       let imageData = hospitalImage.jpegData(compressionQuality: 0.5) {
                        return imageData.base64EncodedString()
                    }
                    return ""
                }()
                
                // Create hospital data
                let hospitalData = HospitalData(
                    id: hospitalID,
                    hospital_name: hospitalName,
                    hospital_address: street,
                    hospital_state: state,
                    hospital_city: city,
                    area_pincode: zipCode,
                    email: email,
                    contact_number: phone,
                    emergency_contact_number: emergencyContact,
                    licence: licenseNumber,
                    hospital_accreditation: selectedAccreditation,
                    type: "General",
                    departments: ["General"],
                    status: "active",
                    hospital_profile_image: imageBase64,
                    description: "Hospital created by Super Admin",
                    password: generatedPassword
                )
                
                print("Inserting hospital with data:", hospitalData)
                
                // Insert hospital first
                try await supabase.insert(into: "hospitals", data: hospitalData)
                
                // Create admin data using the same hospitalID
                let adminData = AdminData(
                    hospital_id: hospitalID,
                    admin_name: adminName,
                    email: email,
                    contact_number: phone.isEmpty ? nil : phone,
                    id: hospitalID, // Must match hospital_id per constraint
                    password: generatedPassword,
                    street: adminLocality.isEmpty ? nil : adminLocality,
                    city: adminCity.isEmpty ? nil : adminCity,
                    state: selectedAdminState.isEmpty ? nil : selectedAdminState,
                    pincode: adminPinCode.isEmpty ? nil : adminPinCode
                )
                
                print("Inserting admin with data:", adminData)
                
                // Insert admin data
                try await supabase.insert(into: "hospital_admins", data: adminData)
                
                // Try to send email after data is saved successfully
                await sendCredentialsEmail(password: generatedPassword)
                
                // Add a small delay to show "Saving..." indicator
                try await Task.sleep(nanoseconds: 1_000_000_000) // 1 second delay
                
                await MainActor.run {
                    onSubmit()
                    isEmailSending = false
                    dismiss()
                }
            } catch {
                print("Error submitting form:", error)
                await MainActor.run {
                    emailSendingError = error.localizedDescription
                    showEmailError = true
                    isEmailSending = false
                    hasSubmitted = false
                    
                    // If admin creation fails, attempt to rollback hospital creation
                    if error.localizedDescription.contains("hospital_admins") {
                        Task {
                            try? await supabase.delete(from: "hospitals", where: "id", equals: hospitalID)
                        }
                    }
                }
            }
        }
    }
    
    // Helper function to generate a secure password locally
    private func generateSecurePassword() -> String {
        let length = 12
        let characters = "abcdefghijklmnopqrstuvwxyzABCDEFGHIJKLMNOPQRSTUVWXYZ0123456789!@#$%^&*()"
        var password = ""
        
        for _ in 0..<length {
            let randomIndex = Int.random(in: 0..<characters.count)
            let character = characters[characters.index(characters.startIndex, offsetBy: randomIndex)]
            password.append(character)
        }
        
        return password
    }
    
    // Helper function to send credentials email
    private func sendCredentialsEmail(password: String) async {
        do {
            let url = URL(string: "http://localhost:8082/send-credentials")!
            var request = URLRequest(url: url)
            request.httpMethod = "POST"
            request.setValue("application/json", forHTTPHeaderField: "Content-Type")
            
            let emailDetails = EmailDetails(
                fullName: adminName,
                hospitalName: hospitalName,
                hospitalId: hospitalID,
                licenseNumber: licenseNumber,
                accreditation: selectedAccreditation,
                emergencyContact: emergencyContact,
                street: street,
                city: city,
                state: state,
                zipCode: zipCode,
                adminLocality: adminLocality,
                adminCity: adminCity,
                adminState: selectedAdminState,
                adminPinCode: adminPinCode,
                adminPhone: phone,
                password: password
            )
            
            let emailPayload = EmailPayload(
                to: email,
                accountType: "hospital",
                details: emailDetails
            )
            
            let jsonData = try JSONEncoder().encode(emailPayload)
            request.httpBody = jsonData
            
            let (data, response) = try await URLSession.shared.data(for: request)
            
            // Print the raw response for debugging
            if let responseString = String(data: data, encoding: .utf8) {
                print("Raw server response:", responseString)
            }
            
            guard let httpResponse = response as? HTTPURLResponse else {
                print("Invalid HTTP response")
                return
            }
            
            if httpResponse.statusCode != 200 {
                print("Email server returned status code: \(httpResponse.statusCode)")
            }
        } catch {
            // Log error but don't prevent hospital creation
            print("Error sending email (non-critical): \(error.localizedDescription)")
        }
    }
    
    var body: some View {
        ZStack {
            Form {
                // Hospital Information Section
                Section {
                    DisclosureGroup(
                        isExpanded: $hospitalInfoExpanded,
                        content: {
                            // Hospital Image
                            HStack {
                                Text("Hospital Image")
                                Spacer()
                                PhotosPicker(selection: $imageSelection, matching: .images) {
                                    if let hospitalImage = hospitalImage {
                                        Image(uiImage: hospitalImage)
                                            .resizable()
                                            .scaledToFill()
                                            .frame(width: 80, height: 80)
                                            .clipShape(RoundedRectangle(cornerRadius: 10))
                                    } else {
                                        Image(systemName: "building.2.fill")
                                            .font(.system(size: 40))
                                            .foregroundColor(.gray)
                                            .frame(width: 80, height: 80)
                                            .background(Color.gray.opacity(0.1))
                                            .clipShape(RoundedRectangle(cornerRadius: 10))
                                    }
                                }
                            }
<<<<<<< HEAD
                        }
                        .onChange(of: imageSelection) { oldValue, newValue in
                            Task {
                                if let data = try? await newValue?.loadTransferable(type: Data.self) {
                                    if let image = UIImage(data: data) {
                                        hospitalImage = image
=======
                            .onChange(of: imageSelection) { newValue in
                                Task {
                                    if let data = try? await newValue?.loadTransferable(type: Data.self) {
                                        if let image = UIImage(data: data) {
                                            hospitalImage = image
                                        }
>>>>>>> e3fb12ed
                                    }
                                }
                            }
                            
                            TextField("Hospital Name", text: $hospitalName)
                            
                            TextField("Hospital ID (HOSXXX)", text: $hospitalID)
                                .onChange(of: hospitalID) { _, newValue in
                                    hospitalID = newValue.uppercased()
                                }
                                
                            if !hospitalIdError.isEmpty {
                                Text(hospitalIdError)
                                    .font(.caption)
                                    .foregroundColor(.red)
                            }
                            
                            TextField("License Number (XX12345)", text: $licenseNumber)
                                .onChange(of: licenseNumber) { _, newValue in
                                    licenseNumber = newValue.uppercased()
                                }
                            if !hospitalLicenseError.isEmpty {
                                Text(hospitalLicenseError)
                                    .font(.caption)
                                    .foregroundColor(.red)
                            }
                            
                            Picker("Accreditation", selection: $selectedAccreditation) {
                                ForEach(accreditationTypes, id: \.self) { type in
                                    Text(type).tag(type)
                                }
                            }
                            
                            HStack {
                                Text("+91")
                                    .foregroundColor(.gray)
                                TextField("Emergency Contact", text: $emergencyContact)
                                    .keyboardType(.numberPad)
                                    .onChange(of: emergencyContact) { _, newValue in
                                        // Allow only digits and limit to 10 characters
                                        emergencyContact = newValue.filter { $0.isNumber }.prefix(10).description
                                    }
                            }
                            if !emergencyContactError.isEmpty {
                                Text(emergencyContactError)
                                    .font(.caption)
                                    .foregroundColor(.red)
                            }
                        },
                        label: {
                            HStack {
                                Image(systemName: "building.2")
                                    .foregroundColor(.teal)
                                Text("HOSPITAL INFORMATION")
                                    .font(.headline)
                                    .foregroundColor(.teal)
                            }
                        }
                    )
                }
                
                // Hospital Address Section
                Section {
                    DisclosureGroup(
                        isExpanded: $hospitalAddressExpanded,
                        content: {
                            TextField("Street/Locality", text: $street)
                            TextField("City", text: $city)
                            
                            Picker("State", selection: $state) {
                                ForEach(indianStates, id: \.self) { state in
                                    Text(state).tag(state)
                                }
                            }
                            
                            TextField("Pin Code", text: $zipCode)
                                .keyboardType(.numberPad)
                                .onChange(of: zipCode) { _, newValue in
                                    // Allow only digits and limit to 10 characters
                                    zipCode = newValue.filter { $0.isNumber }.prefix(6).description
                                }
                            if !hospitalPinCodeError.isEmpty {
                                Text(hospitalPinCodeError)
                                    .font(.caption)
                                    .foregroundColor(.red)
                            }
                            
                            if !streetError.isEmpty {
                                Text(streetError)
                                    .font(.caption)
                                    .foregroundColor(.red)
                            }
                        },
                        label: {
                            HStack {
                                Image(systemName: "mappin.and.ellipse")
                                    .foregroundColor(.teal)
                                Text("HOSPITAL ADDRESS")
                                    .font(.headline)
                                    .foregroundColor(.teal)
                            }
                        }
                    )
                }
                
                // Admin Information Section
                Section {
                    DisclosureGroup(
                        isExpanded: $adminInfoExpanded,
                        content: {
                            TextField("Admin Name", text: $adminName)
                            
                            Text("Admin Contact")
                                .font(.headline)
                                .foregroundColor(.gray)
                                .padding(.top, 10)
                                
                            HStack {
                                Text("+91")
                                    .foregroundColor(.gray)
                                TextField("Admin Phone", text: $phone)
                                    .keyboardType(.numberPad)
                                    .onChange(of: phone) { _, newValue in
                                        // Allow only digits and limit to 10 characters
                                        phone = newValue.filter { $0.isNumber }.prefix(10).description
                                    }
                            }
                            
                            TextField("Email", text: $email)
                                .keyboardType(.emailAddress)
                                .autocapitalization(.none)
                            
                            Text("Admin Address")
                                .font(.headline)
                                .foregroundColor(.gray)
                                .padding(.top, 10)
                            
                            TextField("Street/Locality", text: $adminLocality)
                            TextField("City", text: $adminCity)
                            
                            Picker("State", selection: $selectedAdminState) {
                                ForEach(indianStates, id: \.self) { state in
                                    Text(state).tag(state)
                                }
                            }
                            
                            TextField("Pin Code", text: $adminPinCode)
                                .keyboardType(.numberPad)
                                .onChange(of: adminPinCode) { _, newValue in
                                    // Allow only digits and limit to 6 characters
                                    adminPinCode = newValue.filter { $0.isNumber }.prefix(6).description
                                }
                            if !adminPinCodeError.isEmpty {
                                Text(adminPinCodeError)
                                    .font(.caption)
                                    .foregroundColor(.red)
                            }
                            
                            if !adminAddressError.isEmpty {
                                Text(adminAddressError)
                                    .font(.caption)
                                    .foregroundColor(.red)
                            }
                        },
                        label: {
                            HStack {
                                Image(systemName: "person.fill")
                                    .foregroundColor(.teal)
                                Text("ADMIN INFORMATION")
                                    .font(.headline)
                                    .foregroundColor(.teal)
                            }
                        }
                    )
                }
            }
            .navigationBarBackButtonHidden(true)
            .navigationTitle("Add Hospital")
            .navigationBarTitleDisplayMode(.inline)
            .toolbar {
                ToolbarItem(placement: .navigationBarLeading) {
                    Button("Cancel") {
                        dismiss()
                    }
                    .foregroundColor(.teal)
                    .disabled(isEmailSending) // Disable cancel during submission
                }
                
                ToolbarItem(placement: .navigationBarTrailing) {
                    Button(action: handleSubmit) {
                        if isEmailSending {
                            HStack {
                                Text("Saving...")
                                ProgressView()
                                    .progressViewStyle(CircularProgressViewStyle())
                            }
                        } else {
                            Text(hasSubmitted ? "Saved" : "Save")
                        }
                    }
                    .disabled(!isFormValid || hasSubmitted || isEmailSending)
                    .foregroundColor(isFormValid && !hasSubmitted && !isEmailSending ? .teal : .gray)
                }
            }
            .alert("Email Error", isPresented: $showEmailError) {
                Button("OK", role: .cancel) { }
            } message: {
                Text(emailSendingError)
            }
            .interactiveDismissDisabled(isEmailSending) // Prevent dismissal while sending email or saving
            .blur(radius: isEmailSending ? 3 : 0)  // Blur the form during saving
            
            // Saving overlay
            if isEmailSending {
                VStack {
                    VStack(spacing: 20) {
                        ProgressView()
                            .progressViewStyle(CircularProgressViewStyle())
                            .scaleEffect(1.5)
                        
                        Text("Saving...")
                            .font(.headline)
                            .foregroundColor(.white)
                    }
                    .frame(width: 150, height: 150)
                    .background(Color.teal.opacity(0.8))
                    .cornerRadius(20)
                    .shadow(radius: 10)
                }
                .transition(.opacity)
                .zIndex(1)
            }
        }
    }
}

struct EditHospitalForm: View {
    private let supabase = SupabaseController.shared
    @State private var editedHospital: Hospital
    @State private var adminData: [String: Any]? = nil
    let onSave: (Hospital) -> Void
    
    // UI states
    @State private var isLoading = false
    @State private var showError = false
    @State private var errorMessage = ""
    @Environment(\.dismiss) private var dismiss
    
    // Section toggle states
    @State private var hospitalInfoExpanded = true
    @State private var adminInfoExpanded = false
    @State private var adminAddressExpanded = false
    
    // Admin address fields
    @State private var adminStreet: String = ""
    @State private var adminCity: String = ""
    @State private var adminState: String = "Delhi"
    @State private var adminPincode: String = ""
    
    // Constants
    let indianStates = [
        "Andhra Pradesh", "Arunachal Pradesh", "Assam", "Bihar", "Chhattisgarh", "Delhi",
        "Goa", "Gujarat", "Haryana", "Himachal Pradesh", "Jharkhand", "Karnataka",
        "Kerala", "Madhya Pradesh", "Maharashtra", "Manipur", "Meghalaya", "Mizoram",
        "Nagaland", "Odisha", "Punjab", "Rajasthan", "Sikkim", "Tamil Nadu",
        "Telangana", "Tripura", "Uttar Pradesh", "Uttarakhand", "West Bengal"
    ]
    
    init(hospital: Hospital, onSave: @escaping (Hospital) -> Void) {
        _editedHospital = State(initialValue: hospital)
        self.onSave = onSave
    }
    
    private func fetchAdminData() {
        Task {
            do {
                print("==== FETCH ADMIN DATA ====")
                print("Hospital ID: \(editedHospital.id)")
                
                // Fetch admin data with better error catching
                do {
                    // Use the AdminController to fetch the hospital admin data
                    let admin = try await AdminController.shared.getHospitalAdmin(id: editedHospital.id)
                    
                    print("Successfully retrieved admin: \(admin.id), Name: \(admin.name), Email: \(admin.email)")
                    print("Admin Address: Street: \(admin.street ?? "nil"), City: \(admin.city ?? "nil"), State: \(admin.state ?? "nil"), Pincode: \(admin.pincode ?? "nil")")
                    
                    await MainActor.run {
                        // Set the admin data directly from the HospitalAdmin object
                        editedHospital.adminName = admin.name
                        
                        // Use the correct field names from the HospitalAdmin model
                        if let contactNum = admin.contact_number {
                            editedHospital.phone = contactNum
                        }
                        editedHospital.email = admin.email
                        
                        // Set the admin address fields with proper null handling
                        adminStreet = admin.street ?? ""
                        adminCity = admin.city ?? ""
                        adminState = admin.state ?? "Delhi"
                        adminPincode = admin.pincode ?? ""
                        
                        print("UI Updated with admin data")
                    }
                } catch {
                    // If we fail to get the admin directly, try a direct query
                    print("ERROR: Failed to load admin with standard method: \(error.localizedDescription)")
                    print("Trying direct database query...")
                    
                    let adminResult = try await supabase.select(
                        from: "hospital_admins",
                        where: "id",
                        equals: editedHospital.id
                    )
                    
                    guard let adminData = adminResult.first else {
                        print("ERROR: No admin found with ID \(editedHospital.id) in direct query")
                        throw NSError(domain: "", code: -1, userInfo: [NSLocalizedDescriptionKey: "Admin not found"])
                    }
                    
                    print("Raw admin data from direct query: \(adminData)")
                    
                    await MainActor.run {
                        if let adminName = adminData["admin_name"] as? String {
                            editedHospital.adminName = adminName
                            print("Set admin name: \(adminName)")
                        }
                        
                        if let contactNumber = adminData["contact_number"] as? String {
                            editedHospital.phone = contactNumber
                            print("Set contact number: \(contactNumber)")
                        }
                        
                        if let email = adminData["email"] as? String {
                            editedHospital.email = email
                            print("Set email: \(email)")
                        }
                        
                        // Set the admin address fields
                        if let street = adminData["street"] as? String {
                            adminStreet = street
                            print("Set street: \(street)")
                        }
                        
                        if let city = adminData["city"] as? String {
                            adminCity = city
                            print("Set city: \(city)")
                        }
                        
                        if let state = adminData["state"] as? String {
                            adminState = state
                            print("Set state: \(state)")
                        }
                        
                        if let pincode = adminData["pincode"] as? String {
                            adminPincode = pincode
                            print("Set pincode: \(pincode)")
                        }
                        
                        print("UI Updated with admin data from direct query")
                    }
                }
            } catch {
                print("CRITICAL ERROR fetching admin data: \(error.localizedDescription)")
                // Create a more visible error alert if admin data fetch fails
                await MainActor.run {
                    errorMessage = "Failed to load admin information. \(error.localizedDescription)"
                    showError = true
                }
            }
        }
    }
    
    var body: some View {
        Form {
            // HOSPITAL INFORMATION
            Section {
                DisclosureGroup(
                    isExpanded: $hospitalInfoExpanded,
                    content: {
                        TextField("Hospital Name", text: $editedHospital.name)
                        
                        // Display hospital ID as non-editable text
                        HStack {
                            Text("Hospital ID")
                                .foregroundColor(.gray)
                            Spacer()
                            Text(editedHospital.id)
                                .foregroundColor(.teal)
                        }
                        
                        TextField("License Number", text: $editedHospital.licenseNumber)
                            .textCase(.uppercase)
                            .placeholder(when: editedHospital.licenseNumber.isEmpty) {
                                Text("Enter state license (e.g., XX12345)")
                                    .foregroundColor(.gray)
                            }
                            
                        // Hospital address fields
                        Text("Hospital Address")
                            .font(.headline)
                            .foregroundColor(.gray)
                            .padding(.top, 10)
                        
                        TextField("Street", text: $editedHospital.street)
                        TextField("City", text: $editedHospital.city)
                        TextField("State", text: $editedHospital.state)
                        TextField("Pin Code", text: $editedHospital.zipCode)
                            .keyboardType(.numberPad)
                        
                        // Hospital contact
                        Text("Hospital Contact")
                            .font(.headline)
                            .foregroundColor(.gray)
                            .padding(.top, 10)
                            
                        HStack {
                            Text("+91")
                                .foregroundColor(.gray)
                            TextField("Emergency Contact", text: $editedHospital.hospitalPhone)
                                .keyboardType(.numberPad)
                        }
                        
                        Picker("Hospital Status", selection: $editedHospital.status) {
                            Text("Active").tag(HospitalStatus.active)
                            Text("Pending").tag(HospitalStatus.pending)
                            Text("Inactive").tag(HospitalStatus.inactive)
                        }
                        .pickerStyle(SegmentedPickerStyle())
                    },
                    label: {
                        HStack {
                            Image(systemName: "building.2")
                                .foregroundColor(.teal)
                            Text("HOSPITAL INFORMATION")
                                .font(.headline)
                                .foregroundColor(.teal)
                        }
                    }
                )
            }
            
            // Admin Information Section
            Section {
                DisclosureGroup(
                    isExpanded: $adminInfoExpanded,
                    content: {
                        TextField("Admin Name", text: $editedHospital.adminName)
                        
                        Text("Admin Contact")
                            .font(.headline)
                            .foregroundColor(.gray)
                            .padding(.top, 10)
                            
                        HStack {
                            Text("+91")
                                .foregroundColor(.gray)
                            TextField("Admin Phone", text: $editedHospital.phone)
                                .keyboardType(.numberPad)
                        }
                        
                        TextField("Email", text: $editedHospital.email)
                            .keyboardType(.emailAddress)
                            .autocapitalization(.none)
                        
                        Text("Admin Address")
                            .font(.headline)
                            .foregroundColor(.gray)
                            .padding(.top, 10)
                        
                        TextField("Street/Locality", text: $adminStreet)
                        TextField("City", text: $adminCity)
                        
                        Picker("State", selection: $adminState) {
                            ForEach(indianStates, id: \.self) { state in
                                Text(state).tag(state)
                            }
                        }
                        
                        TextField("Pin Code", text: $adminPincode)
                            .keyboardType(.numberPad)
                            .onChange(of: adminPincode) { _, newValue in
                                // Allow only digits and limit to 6 characters
                                adminPincode = newValue.filter { $0.isNumber }.prefix(6).description
                            }
                    },
                    label: {
                        HStack {
                            Image(systemName: "person.fill")
                                .foregroundColor(.teal)
                            Text("ADMIN INFORMATION")
                                .font(.headline)
                                .foregroundColor(.teal)
                        }
                    }
                )
            }
            
            Section {
                Button(action: saveChanges) {
                    if isLoading {
                        ProgressView()
                            .progressViewStyle(CircularProgressViewStyle())
                    } else {
                        Text("Save Changes")
                    }
                }
                .frame(maxWidth: .infinity)
                .foregroundColor(.teal)
                .disabled(isLoading)
            }
        }
        .alert("Error", isPresented: $showError) {
            Button("OK", role: .cancel) { }
        } message: {
            Text(errorMessage)
        }
        .interactiveDismissDisabled(isLoading)
        .onAppear {
            fetchAdminData()
        }
    }
    
    private func saveChanges() {
        isLoading = true
        
        // Update the last modified fields
        editedHospital.lastModified = Date()
        editedHospital.lastModifiedBy = "Super Admin"
        
        Task {
            do {
                // First update the hospital data
                let viewModel = SuperAdminDashboardViewModel()
                try await viewModel.updateHospital(editedHospital)
                
                // Then update the admin data in the hospital_admins table
                struct AdminUpdateData: Encodable {
                    let admin_name: String
                    let email: String 
                    let contact_number: String
                    let street: String?
                    let city: String?
                    let state: String?
                    let pincode: String?
                }
                
                let adminUpdate = AdminUpdateData(
                    admin_name: editedHospital.adminName,
                    email: editedHospital.email,
                    contact_number: editedHospital.phone,
                    street: adminStreet.isEmpty ? nil : adminStreet,
                    city: adminCity.isEmpty ? nil : adminCity,
                    state: adminState.isEmpty ? nil : adminState,
                    pincode: adminPincode.isEmpty ? nil : adminPincode
                )
                
                print("Updating admin data with: \(adminUpdate)")
                
                try await supabase.update(
                    table: "hospital_admins",
                    data: adminUpdate,
                    where: "id",
                    equals: editedHospital.id
                )
                
                print("Successfully updated hospital and admin data")
                
                // Call onSave callback after all updates are complete
                await MainActor.run {
                    isLoading = false
                    onSave(editedHospital)
                    dismiss() // Dismiss the form after successful save
                }
            } catch {
                print("Error updating data: \(error.localizedDescription)")
                await MainActor.run {
                    errorMessage = "Failed to update information: \(error.localizedDescription)"
                    showError = true
                    isLoading = false
                }
            }
        }
    }
}

#Preview {
    AddHospitalForm(
        hospitalName: .constant(""),
        hospitalID: .constant(""),
        licenseNumber: .constant(""),
        emergencyContact: .constant(""),
        street: .constant(""),
        city: .constant(""),
        state: .constant(""),
        zipCode: .constant(""),
        adminName: .constant(""),
        phone: .constant(""),
        email: .constant(""),
        onSubmit: {}
    )
}
<|MERGE_RESOLUTION|>--- conflicted
+++ resolved
@@ -433,21 +433,12 @@
                                     }
                                 }
                             }
-<<<<<<< HEAD
-                        }
-                        .onChange(of: imageSelection) { oldValue, newValue in
-                            Task {
-                                if let data = try? await newValue?.loadTransferable(type: Data.self) {
-                                    if let image = UIImage(data: data) {
-                                        hospitalImage = image
-=======
                             .onChange(of: imageSelection) { newValue in
                                 Task {
                                     if let data = try? await newValue?.loadTransferable(type: Data.self) {
                                         if let image = UIImage(data: data) {
                                             hospitalImage = image
                                         }
->>>>>>> e3fb12ed
                                     }
                                 }
                             }
