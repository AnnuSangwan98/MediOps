--- conflicted
+++ resolved
@@ -59,7 +59,6 @@
     var friday: [TimeSlot]?
     var saturday: [TimeSlot]?
     var sunday: [TimeSlot]?
-<<<<<<< HEAD
     
     struct TimeSlot: Codable, Identifiable {
         let start: String
@@ -67,15 +66,6 @@
         var id: String { start + end }
     }
     
-=======
-    
-    struct TimeSlot: Codable, Identifiable {
-        let start: String
-        let end: String
-        var id: String { start + end }
-    }
-    
->>>>>>> 68531d70
     // Convert to dictionary format
     func toDictionary() -> [String: [String: Bool]] {
         var result: [String: [String: Bool]] = [:]
@@ -528,16 +518,6 @@
                         }
                     }
                 }
-<<<<<<< HEAD
-                return
-            }
-            
-            // Parse the doctor data
-            let doctorProfile = try parseDoctorData(doctorData)
-            
-            // Fetch schedule data
-            try await fetchDoctorSchedule()
-=======
                 
                 // Fetch schedule data
                 group.addTask {
@@ -552,14 +532,9 @@
                 // Wait for all tasks to complete
                 await group.waitForAll()
             }
->>>>>>> 68531d70
             
             // Update UI status
             await MainActor.run {
-<<<<<<< HEAD
-                self.doctor = doctorProfile
-=======
->>>>>>> 68531d70
                 isLoading = false
                 print("✅ All profile data refreshed successfully")
             }
@@ -640,44 +615,6 @@
     }
     
     private func fetchDoctorSchedule() async throws {
-<<<<<<< HEAD
-        guard let doctorId = doctor?.id else { return }
-        
-        let supabase = SupabaseController.shared
-        let results = try await supabase.select(
-            from: "doctor_availability_efficient",
-            where: "doctor_id",
-            equals: doctorId
-        )
-        
-        guard let scheduleData = results.first else {
-            print("No schedule found for doctor")
-            return
-        }
-        
-        let doctorSchedule = try parseScheduleData(scheduleData)
-        
-        await MainActor.run {
-            self.schedule = doctorSchedule
-            self.availability = doctorSchedule.toEfficientAvailability()
-        }
-    }
-    
-    private func parseScheduleData(_ data: [String: Any]) throws -> DoctorSchedule {
-        guard let id = data["id"] as? Int,
-              let doctorId = data["doctor_id"] as? String,
-              let hospitalId = data["hospital_id"] as? String,
-              let scheduleData = data["weekly_schedule"] as? [String: [String: Bool]],
-              let effectiveFromStr = data["effective_from"] as? String else {
-            throw NSError(domain: "", code: -1, userInfo: [NSLocalizedDescriptionKey: "Invalid schedule data"])
-        }
-        
-        let dateFormatter = DateFormatter()
-        dateFormatter.dateFormat = "yyyy-MM-dd'T'HH:mm:ss.SSSZ"
-        
-        guard let effectiveFrom = dateFormatter.date(from: effectiveFromStr) else {
-            throw NSError(domain: "", code: -1, userInfo: [NSLocalizedDescriptionKey: "Invalid date format"])
-=======
         guard let doctorId = UserDefaults.standard.string(forKey: "current_doctor_id") else { 
             print("⚠️ No doctor ID found in UserDefaults")
             return 
@@ -835,14 +772,10 @@
                     }
                 }
             }
->>>>>>> 68531d70
         }
         
         var effectiveUntil: Date? = nil
         if let untilStr = data["effective_until"] as? String {
-<<<<<<< HEAD
-            effectiveUntil = dateFormatter.date(from: untilStr)
-=======
             print("📅 Parsing effective_until date: \(untilStr)")
             
             // Try ISO8601 format first
@@ -859,14 +792,10 @@
                     }
                 }
             }
->>>>>>> 68531d70
         }
         
         var createdAt: Date? = nil
         if let createdAtStr = data["created_at"] as? String {
-<<<<<<< HEAD
-            createdAt = dateFormatter.date(from: createdAtStr)
-=======
             print("📅 Parsing created_at date: \(createdAtStr)")
             
             // Try ISO8601 format first
@@ -883,16 +812,10 @@
                     }
                 }
             }
->>>>>>> 68531d70
         }
         
         var updatedAt: Date? = nil
         if let updatedAtStr = data["updated_at"] as? String {
-<<<<<<< HEAD
-            updatedAt = dateFormatter.date(from: updatedAtStr)
-        }
-        
-=======
             print("📅 Parsing updated_at date: \(updatedAtStr)")
             
             // Try ISO8601 format first
@@ -917,35 +840,20 @@
         
         print("✅ Successfully parsed schedule data")
         
->>>>>>> 68531d70
         return DoctorSchedule(
             id: id,
             doctorId: doctorId,
             hospitalId: hospitalId,
-<<<<<<< HEAD
-            weeklySchedule: scheduleData,
-            effectiveFrom: effectiveFrom,
-            effectiveUntil: effectiveUntil,
-            maxNormalPatients: data["max_normal_patients"] as? Int ?? 5,
-            maxPremiumPatients: data["max_premium_patients"] as? Int ?? 2,
-=======
             weeklySchedule: weeklySchedule,
             effectiveFrom: effectiveFrom,
             effectiveUntil: effectiveUntil,
             maxNormalPatients: maxNormalPatients,
             maxPremiumPatients: maxPremiumPatients,
->>>>>>> 68531d70
             createdAt: createdAt,
             updatedAt: updatedAt
         )
     }
     
-<<<<<<< HEAD
-    // Add helper functions at the bottom of the struct
-    private func getTimeSlotsForDay(_ day: String, in schedule: [String: [String: Bool]]) -> [WeeklySchedule.TimeSlot] {
-        guard let daySlots = schedule[day] else { return [] }
-        return daySlots.keys.compactMap { timeRange in
-=======
     // Update the getTimeSlotsForDay function to better handle the schedule format
     private func getTimeSlotsForDay(_ day: String, in schedule: [String: [String: Bool]]) -> [WeeklySchedule.TimeSlot] {
         print("🔍 Getting time slots for day: \(day) in schedule")
@@ -961,7 +869,6 @@
         let activeSlots = daySlots.filter { $0.value }
         
         return activeSlots.keys.compactMap { timeRange in
->>>>>>> 68531d70
             let components = timeRange.split(separator: "-")
             guard components.count == 2 else {
                 print("⚠️ Invalid time range format: \(timeRange)")
@@ -971,9 +878,6 @@
             let start = String(components[0])
             let end = String(components[1])
             
-<<<<<<< HEAD
-            return WeeklySchedule.TimeSlot(start: start, end: end)
-=======
             print("✅ Added slot: \(start) - \(end)")
             return WeeklySchedule.TimeSlot(start: start, end: end)
         }.sorted { slot1, slot2 in
@@ -981,7 +885,6 @@
             let time1 = slot1.start
             let time2 = slot2.start
             return time1 < time2
->>>>>>> 68531d70
         }
     }
 }
