--- conflicted
+++ resolved
@@ -127,172 +127,7 @@
     
     private init() {}
     
-    // MARK: - Diagnostic Methods
-    
-    /// Gets diagnostic information about the database connection
-    func getDatabaseDiagnosticInfo() async throws -> [String: Any] {
-        var diagnosticInfo: [String: Any] = [:]
-        
-        // Add Supabase URL to diagnostics
-        diagnosticInfo["supabaseURL"] = supabase.supabaseURL.absoluteString
-        
-        // Get count of lab admins
-        let labAdminCount = try await supabase.select(from: "lab_admins", columns: "count(*)")
-        if let firstResult = labAdminCount.first, let count = firstResult["count"] as? Int {
-            diagnosticInfo["totalLabAdmins"] = count
-        }
-        
-        return diagnosticInfo
-    }
-    
-    /// Check if lab admins exist for a specific hospital ID
-    func checkLabAdminsForHospital(hospitalId: String) async throws -> [String: Any] {
-        var result: [String: Any] = [:]
-        
-        // Try direct query for matching lab admins
-        let directQuery = try await supabase.select(
-            from: "lab_admins",
-            where: "hospital_id",
-            equals: hospitalId
-        )
-        
-        result["hospitalId"] = hospitalId
-        result["count"] = directQuery.count
-        result["recordsExist"] = directQuery.count > 0
-        
-        return result
-    }
-    
     // MARK: - Hospital Admin Management
-    
-    /// Force reset a hospital admin's password without requiring the current password (admin override)
-    /// Use this only for emergency cases when a user has forgotten their password
-    func forceResetHospitalAdminPassword(adminId: String, newPassword: String) async throws {
-        print("ADMIN: Force resetting password for admin ID: \(adminId)")
-        
-        // 1. Find the admin record and get hospital ID
-        let admins = try await supabase.select(
-            from: "hospital_admins",
-            where: "id",
-            equals: adminId
-        )
-        
-        guard let adminData = admins.first,
-              let hospitalId = adminData["hospital_id"] as? String else {
-            print("ADMIN ERROR: Could not retrieve admin data or hospital ID")
-            throw AdminError.adminNotFound
-        }
-        
-        // 2. Validate the new password
-        if newPassword.count < 8 {
-            throw AdminError.invalidPassword(message: "Password must be at least 8 characters long")
-        }
-        
-        let passwordRegex = "^(?=.*[A-Z])(?=.*[a-z])(?=.*\\d)(?=.*[@$!%*?&])[A-Za-z\\d@$!%*?&]+$"
-        let passwordPredicate = NSPredicate(format: "SELF MATCHES %@", passwordRegex)
-        
-        if !passwordPredicate.evaluate(with: newPassword) {
-            throw AdminError.invalidPassword(message: "Password must contain at least one uppercase letter, one lowercase letter, one digit, and one special character")
-        }
-        
-        // 3. Update the password in the hospital_admins table
-        let updateData: [String: Any] = [
-            "password": newPassword,
-            "updated_at": ISO8601DateFormatter().string(from: Date())
-        ]
-        
-        print("ADMIN: Updating password in hospital_admins table")
-        try await supabase.update(
-            table: "hospital_admins",
-            id: adminId,
-            data: updateData
-        )
-        
-        // 4. Update the password in the hospitals table
-        print("ADMIN: Updating password in hospitals table for hospital ID: \(hospitalId)")
-        try await supabase.updateHospitalPassword(hospitalId: hospitalId, newPassword: newPassword)
-        
-        print("ADMIN: Force password reset successful for admin ID: \(adminId)")
-    }
-    
-    /// Reset a hospital admin's password, updating both hospital_admins and hospitals tables
-    func resetHospitalAdminPassword(adminId: String, currentPassword: String, newPassword: String) async throws {
-        print("ADMIN: Resetting password for admin ID: \(adminId)")
-        print("ADMIN DEBUG: Current password length: \(currentPassword.count)")
-        
-        // 1. First verify the current password is correct
-        let admins = try await supabase.select(
-            from: "hospital_admins",
-            where: "id",
-            equals: adminId
-        )
-        
-        guard let adminData = admins.first,
-              let storedPassword = adminData["password"] as? String,
-              let hospitalId = adminData["hospital_id"] as? String else {
-            print("ADMIN ERROR: Could not retrieve admin password or hospital ID")
-            throw AdminError.adminNotFound
-        }
-        
-        print("ADMIN DEBUG: Retrieved admin details - Name: \(adminData["admin_name"] as? String ?? "unknown")")
-        print("ADMIN DEBUG: Stored password length: \(storedPassword.count)")
-        print("ADMIN DEBUG: Stored password first 3 chars: \(String(storedPassword.prefix(3)))")
-        print("ADMIN DEBUG: Input password first 3 chars: \(String(currentPassword.prefix(3)))")
-        
-        // Add more detailed debug info about the password fields
-        if storedPassword.isEmpty {
-            print("ADMIN DEBUG: WARNING - Stored password is empty!")
-        }
-        
-        if currentPassword.isEmpty {
-            print("ADMIN DEBUG: WARNING - Input current password is empty!")
-        }
-        
-        // Check for whitespace or other invisible characters
-        let storedPasswordHasWhitespace = storedPassword.rangeOfCharacter(from: .whitespacesAndNewlines) != nil
-        let currentPasswordHasWhitespace = currentPassword.rangeOfCharacter(from: .whitespacesAndNewlines) != nil
-        
-        print("ADMIN DEBUG: Stored password has whitespace: \(storedPasswordHasWhitespace)")
-        print("ADMIN DEBUG: Current password has whitespace: \(currentPasswordHasWhitespace)")
-        
-        // Verify current password matches
-        if storedPassword != currentPassword {
-            print("ADMIN ERROR: Current password is incorrect")
-            print("ADMIN DEBUG: Password comparison failed - input: '\(currentPassword)' vs stored: '\(storedPassword)'")
-            throw AdminError.invalidPassword(message: "Current password is incorrect")
-        }
-        
-        // Validate the new password
-        if newPassword.count < 8 {
-            throw AdminError.invalidPassword(message: "Password must be at least 8 characters long")
-        }
-        
-        let passwordRegex = "^(?=.*[A-Z])(?=.*[a-z])(?=.*\\d)(?=.*[@$!%*?&])[A-Za-z\\d@$!%*?&]+$"
-        let passwordPredicate = NSPredicate(format: "SELF MATCHES %@", passwordRegex)
-        
-        if !passwordPredicate.evaluate(with: newPassword) {
-            throw AdminError.invalidPassword(message: "Password must contain at least one uppercase letter, one lowercase letter, one digit, and one special character")
-        }
-        
-        // 2. Update the password in the hospital_admins table
-        let updateData: [String: Any] = [
-            "password": newPassword,
-            "updated_at": ISO8601DateFormatter().string(from: Date())
-        ]
-        
-        print("ADMIN: Updating password in hospital_admins table")
-        try await supabase.update(
-            table: "hospital_admins",
-            id: adminId,
-            data: updateData
-        )
-        
-        // 3. Update the password in the hospitals table
-        print("ADMIN: Updating password in hospitals table for hospital ID: \(hospitalId)")
-        try await supabase.updateHospitalPassword(hospitalId: hospitalId, newPassword: newPassword)
-        
-        print("ADMIN: Password reset successful for admin ID: \(adminId)")
-    }
     
     /// Register a new hospital admin
     func registerHospitalAdmin(email: String, password: String, name: String, hospitalName: String) async throws -> (HospitalAdmin, String) {
@@ -794,79 +629,22 @@
         // Verify that the hospital admin exists and get their correct ID
         var verifiedHospitalId = hospitalAdminId
         
-        // Basic validation for empty hospital ID
-        if verifiedHospitalId.isEmpty {
-            print("CREATE LAB ADMIN ERROR: Empty hospital ID provided")
-            throw AdminError.invalidData("Hospital ID cannot be empty")
-        }
-        
         // Try to verify hospital admin exists
         do {
-            // Get hospital details to verify it exists
             let hospitalAdmin = try await getHospitalAdmin(id: hospitalAdminId)
             // Use the verified hospital_id from the admin record
             verifiedHospitalId = hospitalAdmin.id
             print("CREATE LAB ADMIN: Verified hospital admin ID: \(verifiedHospitalId)")
         } catch {
             print("CREATE LAB ADMIN WARNING: Could not verify hospital admin ID: \(error.localizedDescription)")
-            
-            // Since we couldn't verify the hospital admin, let's try to check if the hospital exists directly
-            do {
-                _ = try await getHospital(id: hospitalAdminId)
-                print("CREATE LAB ADMIN: Hospital exists with ID: \(hospitalAdminId), using this ID directly")
-                verifiedHospitalId = hospitalAdminId // Use the original ID if hospital exists
-            } catch {
-                print("CREATE LAB ADMIN ERROR: Could not verify hospital either: \(error.localizedDescription)")
-                // Now we throw an error since we couldn't verify the hospital ID through any method
-                throw AdminError.invalidData("Invalid hospital ID. Please ensure you're using a valid hospital identifier.")
-            }
+            // Continue with the provided ID, but log the warning
         }
         
         // Generate a LAB-prefixed ID
-        // Ensure it's exactly 6 characters (LAB followed by 3 digits)
-        let randomNumber = Int.random(in: 1...999)
-        let labAdminId = "LAB" + String(format: "%03d", randomNumber) // Ensures 3 digits with leading zeros
-        
-        // Double-check that the generated ID matches the required format
-        let idFormatRegex = "^LAB[0-9]{3}$"
-        let isValidId = labAdminId.range(of: idFormatRegex, options: .regularExpression) != nil
-        if !isValidId {
-            print("CREATE LAB ADMIN ERROR: Generated ID '\(labAdminId)' does not match required format")
-            throw AdminError.invalidFormat("Invalid lab admin ID format. Generated ID does not match required pattern.")
-        } else {
-            print("CREATE LAB ADMIN: Generated valid ID: \(labAdminId)")
-        }
-        
+        let labAdminId = "LAB" + String(format: "%03d", Int.random(in: 1...999))
         let now = Date()
         let dateFormatter = ISO8601DateFormatter()
         let createdAt = dateFormatter.string(from: now)
-        
-        // Validate data against table constraints
-        
-        // 1. Ensure contact number follows the format constraint (10 digits)
-        let contactNumberToUse = contactNumber.isEmpty ? "" : contactNumber
-        if !contactNumberToUse.isEmpty {
-            let isValid = contactNumberToUse.range(of: "^[0-9]{10}$", options: .regularExpression) != nil
-            if !isValid {
-                throw AdminError.invalidContactNumber("Contact number must be 10 digits")
-            }
-        }
-        
-        // 2. Validate the ID format
-        let idFormatValid = labAdminId.range(of: "^LAB[0-9]{3}$", options: .regularExpression) != nil
-        if !idFormatValid {
-            throw AdminError.invalidFormat("Invalid lab admin ID format")
-        }
-        
-        // 3. Ensure password meets requirements
-        // At least 8 characters with at least one uppercase, one lowercase, one digit, and one special character
-        if password.count < 8 || 
-           password.range(of: ".*[A-Z].*", options: .regularExpression) == nil ||
-           password.range(of: ".*[a-z].*", options: .regularExpression) == nil ||
-           password.range(of: ".*[0-9].*", options: .regularExpression) == nil ||
-           password.range(of: ".*[@$!%*?&].*", options: .regularExpression) == nil {
-            throw AdminError.invalidPassword(message: "Password does not meet security requirements")
-        }
         
         // Create lab admin record directly (no user record)
         let labAdminData: [String: String] = [
@@ -875,63 +653,14 @@
             "password": password,
             "name": name,
             "email": email,
-            "contact_number": contactNumberToUse,
-            "department": "Pathology & Laboratory", // Always use the fixed value to match constraint
+            "contact_number": contactNumber,
+            "department": department,
             "Address": "", // Default empty address
             "created_at": createdAt,
             "updated_at": createdAt
         ]
         
-        // Validate data against table constraints one more time before submission
-        print("CREATE LAB ADMIN: Validating lab admin data before submission")
-        print("- ID: \(labAdminId) (format: \(labAdminId.range(of: "^LAB[0-9]{3}$", options: .regularExpression) != nil ? "✓" : "✗"))")
-        print("- Hospital ID: \(verifiedHospitalId)")
-        print("- Name: \(name)")
-        print("- Email: \(email)")
-        print("- Contact number: \(contactNumberToUse.isEmpty ? "[empty]" : contactNumberToUse) (format: \(contactNumberToUse.isEmpty || contactNumberToUse.range(of: "^[0-9]{10}$", options: .regularExpression) != nil ? "✓" : "✗"))")
-        print("- Password: [hidden] (length: \(password.count), meets requirements: \(password.count >= 8 && password.range(of: ".*[A-Z].*", options: .regularExpression) != nil && password.range(of: ".*[a-z].*", options: .regularExpression) != nil && password.range(of: ".*[0-9].*", options: .regularExpression) != nil && password.range(of: ".*[@$!%*?&].*", options: .regularExpression) != nil ? "✓" : "✗"))")
-        print("- Department: \(labAdminData["department"] ?? "") (required: 'Pathology & Laboratory')")
-        
-        do {
         try await supabase.insert(into: "lab_admins", data: labAdminData)
-            print("CREATE LAB ADMIN: Successfully inserted data into lab_admins table")
-        } catch {
-            print("CREATE LAB ADMIN ERROR: Failed to insert lab admin: \(error.localizedDescription)")
-            
-            // If there's a specific insert error, provide a more helpful message
-            let errorDesc = error.localizedDescription.lowercased()
-            if errorDesc.contains("duplicate") && errorDesc.contains("email") {
-                throw AdminError.emailAlreadyExists("Email address already in use")
-            } else if errorDesc.contains("violates") && errorDesc.contains("constraint") {
-                if errorDesc.contains("lab_admins_hospital_id_fkey") {
-                    // Add more diagnostic information for hospital ID issues
-                    print("CREATE LAB ADMIN DIAGNOSTIC: Hospital ID verification failed. Used ID: \(verifiedHospitalId)")
-                    print("CREATE LAB ADMIN DIAGNOSTIC: Original hospital ID from request: \(hospitalAdminId)")
-                    
-                    // Try to get additional details about the hospital
-                    do {
-                        _ = try await getHospital(id: verifiedHospitalId)
-                        print("CREATE LAB ADMIN DIAGNOSTIC: Strange - hospital lookup succeeded but constraint failed")
-                    } catch {
-                        print("CREATE LAB ADMIN DIAGNOSTIC: Hospital lookup also failed: \(error.localizedDescription)")
-                    }
-                    
-                    throw AdminError.invalidData("Invalid hospital ID: \(verifiedHospitalId). The referenced hospital does not exist in the database.")
-                } else if errorDesc.contains("lab_admins_id_format") {
-                    throw AdminError.invalidFormat("Invalid lab admin ID format: \(labAdminId)")
-                } else if errorDesc.contains("lab_admins_contact_number_format") {
-                    throw AdminError.invalidContactNumber("Invalid contact number format: \(contactNumberToUse)")
-                } else if errorDesc.contains("lab_admins_password_format") {
-                    throw AdminError.invalidPassword(message: "Password does not meet security requirements")
-                } else if errorDesc.contains("lab_admins_department_check") {
-                    throw AdminError.invalidFormat("Department must be 'Pathology & Laboratory'")
-                } else {
-                    throw AdminError.invalidFormat("Database constraint violation: \(error.localizedDescription)")
-                }
-            } else {
-                throw error
-            }
-        }
         
         // Return lab admin object with a dummy token
         let labAdmin = LabAdmin(
@@ -939,8 +668,8 @@
             hospitalId: verifiedHospitalId,
             name: name,
             email: email,
-            contactNumber: contactNumberToUse,
-            department: "Pathology & Laboratory", // Fixed to match the constraint
+            contactNumber: contactNumber,
+            department: department,
             address: "",
             createdAt: now,
             updatedAt: now
@@ -968,12 +697,6 @@
     /// Get lab admins by hospital admin ID
     func getLabAdmins(hospitalAdminId: String) async throws -> [LabAdmin] {
         print("GET LAB ADMINS: Retrieving lab admins for hospital ID: \(hospitalAdminId)")
-        
-        // Basic validation for hospital ID
-        if hospitalAdminId.isEmpty {
-            print("GET LAB ADMINS ERROR: Empty hospital ID provided")
-            throw AdminError.invalidData("Hospital ID cannot be empty")
-        }
         
         // Verify that the hospital admin exists
         var verifiedHospitalId = hospitalAdminId
@@ -986,22 +709,10 @@
             print("GET LAB ADMINS: Verified hospital admin ID: \(verifiedHospitalId)")
         } catch {
             print("GET LAB ADMINS WARNING: Could not verify hospital admin ID: \(error.localizedDescription)")
-            
-            // Since we couldn't verify the hospital admin, let's try to check if the hospital exists directly
-            do {
-                _ = try await getHospital(id: hospitalAdminId)
-                print("GET LAB ADMINS: Hospital exists with ID: \(hospitalAdminId), using this ID directly")
-                verifiedHospitalId = hospitalAdminId // Use the original ID if hospital exists
-            } catch {
-                print("GET LAB ADMINS WARNING: Could not verify hospital either: \(error.localizedDescription)")
             // Continue with the provided ID, but log the warning
-            }
-        }
-        
-        print("GET LAB ADMINS: Final hospital ID for query: \(verifiedHospitalId)")
+        }
         
         // Fetch lab admins with the verified ID
-        do {
         let labAdmins = try await supabase.select(
             from: "lab_admins",
             where: "hospital_id",
@@ -1013,35 +724,22 @@
         // If no lab admins are found, it's not necessarily an error, could just be an empty list
         if labAdmins.isEmpty {
             print("GET LAB ADMINS: No lab admins found for hospital ID: \(verifiedHospitalId)")
-                
-                // Check if the lab_admins table exists and has any records at all
-                let allLabAdmins = try await supabase.select(from: "lab_admins", columns: "count(*)")
-                if let firstResult = allLabAdmins.first, let count = firstResult["count"] as? Int {
-                    print("GET LAB ADMINS INFO: Total lab admins in database: \(count)")
-                }
-                
             return []
         }
         
         // Parse each lab admin record
         var parsedLabAdmins: [LabAdmin] = []
-            for (index, labAdminData) in labAdmins.enumerated() {
+        for labAdminData in labAdmins {
             do {
-                    print("GET LAB ADMINS: Processing lab admin \(index + 1) of \(labAdmins.count)")
                 let labAdmin = try parseLabAdminData(labAdminData)
-                    print("GET LAB ADMINS: Successfully parsed lab admin: ID=\(labAdmin.id), Name=\(labAdmin.name)")
                 parsedLabAdmins.append(labAdmin)
             } catch {
-                    print("GET LAB ADMINS WARNING: Failed to parse lab admin \(index + 1): \(error.localizedDescription)")
+                print("GET LAB ADMINS WARNING: Failed to parse lab admin: \(error.localizedDescription)")
                 // Continue with other records
             }
         }
         
         return parsedLabAdmins
-        } catch {
-            print("GET LAB ADMINS ERROR: Failed to fetch lab admins: \(error.localizedDescription)")
-            throw error
-        }
     }
     
     /// Update lab admin
@@ -1081,47 +779,8 @@
     func deleteLabAdmin(id: String) async throws {
         print("DELETE LAB ADMIN: Attempting to delete lab admin with ID: \(id)")
         
-        // First verify if the lab admin exists
+        // First try direct deletion
         do {
-            let verifyResult = try await verifyLabAdminExists(id: id)
-            if !(verifyResult["exists"] as? Bool ?? false) {
-                print("DELETE LAB ADMIN ERROR: Lab admin with ID \(id) does not exist")
-                throw AdminError.labAdminNotFound
-            }
-            
-            if let name = verifyResult["name"] as? String {
-                print("DELETE LAB ADMIN: Confirmed lab admin exists - Name: \(name)")
-            }
-        } catch {
-            if let adminError = error as? AdminError {
-                throw adminError
-            } else {
-                print("DELETE LAB ADMIN WARNING: Verification check failed: \(error.localizedDescription)")
-                print("DELETE LAB ADMIN: Continuing with deletion attempt anyway")
-            }
-        }
-        
-        // Check for constraints that might prevent deletion
-        do {
-            let constraintCheck = try await checkLabAdminDeletionConstraints(id: id)
-            if !(constraintCheck["canDelete"] as? Bool ?? false) {
-                if let message = constraintCheck["message"] as? String {
-                    print("DELETE LAB ADMIN ERROR: Constraint check failed - \(message)")
-                    throw AdminError.customError(message)
-                } else {
-                    throw AdminError.customError("Cannot delete lab admin due to database constraints")
-                }
-            }
-        } catch let adminError as AdminError {
-            throw adminError
-        } catch {
-            print("DELETE LAB ADMIN WARNING: Constraint check failed: \(error.localizedDescription)")
-            print("DELETE LAB ADMIN: Continuing with deletion attempt anyway")
-        }
-        
-        // Try direct deletion
-        do {
-            print("DELETE LAB ADMIN: Attempting direct deletion with ID: \(id)")
             try await supabase.delete(
                 from: "lab_admins",
                 where: "id",
@@ -1132,94 +791,12 @@
         } catch {
             print("DELETE LAB ADMIN ERROR: \(error.localizedDescription)")
             
-            // Check if this is a constraint violation (possibly foreign key constraint)
-            let errorMessage = error.localizedDescription.lowercased()
-            if errorMessage.contains("violates") && errorMessage.contains("constraint") {
-                print("DELETE LAB ADMIN WARNING: Constraint violation detected. Attempting soft delete if possible.")
-                
-                // Try to implement a soft delete by updating a status field if it exists
-                do {
-                    // Create a struct for the status update
-                    struct LabAdminStatusUpdate: Encodable {
-                        let status: String
-                        let updated_at: String
-                    }
-                    
-                    // Try to update the status to "inactive" or "deleted" or similar
-                    let possibleStatuses = ["inactive", "deleted", "disabled", "removed"]
-                    
-                    for status in possibleStatuses {
-                        do {
-                            print("DELETE LAB ADMIN: Trying soft delete with status: \(status)")
-                            let updateData = LabAdminStatusUpdate(
-                                status: status,
-                                updated_at: ISO8601DateFormatter().string(from: Date())
-                            )
-                            
-                            try await supabase.update(
-                                table: "lab_admins",
-                                data: updateData,
-                                where: "id",
-                                equals: id
-                            )
-                            
-                            print("DELETE LAB ADMIN: Successfully performed soft delete with status: \(status)")
-                            return
-                        } catch {
-                            print("DELETE LAB ADMIN: Soft delete failed with status \(status): \(error.localizedDescription)")
-                            // Continue trying other statuses
-                        }
-                    }
-                    
-                    // If soft delete with status field fails, try another approach
-                    // Try adding "_deleted" to the email to allow re-registration with same email
-                    do {
-                        print("DELETE LAB ADMIN: Attempting email modification as soft delete")
-                        
-                        // Get the current lab admin data
-                        let labAdmins = try await supabase.select(
-                            from: "lab_admins",
-                            where: "id",
-                            equals: id
-                        )
-                        
-                        if let labAdmin = labAdmins.first, let email = labAdmin["email"] as? String {
-                            // Create a struct for the email update
-                            struct EmailUpdate: Encodable {
-                                let email: String
-                                let updated_at: String
-                            }
-                            
-                            let timestamp = Int(Date().timeIntervalSince1970)
-                            let newEmail = "\(email)_deleted_\(timestamp)"
-                            
-                            let updateData = EmailUpdate(
-                                email: newEmail,
-                                updated_at: ISO8601DateFormatter().string(from: Date())
-                            )
-                            
-                            try await supabase.update(
-                                table: "lab_admins",
-                                data: updateData,
-                                where: "id",
-                                equals: id
-                            )
-                            
-                            print("DELETE LAB ADMIN: Successfully performed soft delete by email modification")
-                            return
-                        }
-                    } catch {
-                        print("DELETE LAB ADMIN: Email modification failed: \(error.localizedDescription)")
-                    }
-                } catch {
-                    print("DELETE LAB ADMIN ERROR: All soft delete attempts failed: \(error.localizedDescription)")
-                }
-            }
-            
-            // If we got here, neither hard delete nor soft delete worked
-            let details = "Failed to delete lab admin with ID: \(id). Error: \(error.localizedDescription)"
-            print("DELETE LAB ADMIN ERROR: \(details)")
-            throw AdminError.customError(details)
+            // If there are foreign key constraints preventing deletion,
+            // we could implement a soft delete by updating a status field
+            // (if such a field exists in the lab_admins table)
+            
+            // For now, just rethrow the error
+            throw error
         }
     }
     
@@ -1431,17 +1008,17 @@
         guard let id = data["id"] as? String,
               let hospitalId = data["hospital_id"] as? String else {
             print("CRITICAL ERROR: Missing id or hospital_id fields")
-            throw AdminError.invalidData("Missing id or hospital_id fields")
+            throw AdminError.invalidData
         }
         
         guard let adminName = data["admin_name"] as? String else {
             print("CRITICAL ERROR: Missing admin_name field")
-            throw AdminError.invalidData("Missing admin_name field")
+            throw AdminError.invalidData
         }
         
         guard let email = data["email"] as? String else {
             print("CRITICAL ERROR: Missing email field")
-            throw AdminError.invalidData("Missing email field")
+            throw AdminError.invalidData
         }
         
         // Handle date fields with maximum resilience
@@ -1553,7 +1130,7 @@
         // Required fields with fallbacks for more resilience
         guard let id = data["id"] as? String else {
             print("PARSE DOCTOR ERROR: Missing id field")
-            throw AdminError.invalidData("Missing id field")
+            throw AdminError.invalidData
         }
         
         // Optional user_id
@@ -1561,17 +1138,17 @@
                 
         guard let name = data["name"] as? String else {
             print("PARSE DOCTOR ERROR: Missing name field")
-            throw AdminError.invalidData("Missing name field")
+            throw AdminError.invalidData
         }
         
         guard let specialization = data["specialization"] as? String else {
             print("PARSE DOCTOR ERROR: Missing specialization field")
-            throw AdminError.invalidData("Missing specialization field")
+            throw AdminError.invalidData
         }
         
         guard let hospitalId = data["hospital_id"] as? String else {
             print("PARSE DOCTOR ERROR: Missing hospital_id field")
-            throw AdminError.invalidData("Missing hospital_id field")
+            throw AdminError.invalidData
         }
         
         // Handle qualifications with fallback
@@ -1658,113 +1235,21 @@
     }
     
     private func parseLabAdminData(_ data: [String: Any]) throws -> LabAdmin {
-        print("PARSE LAB ADMIN: Raw data keys: \(data.keys.joined(separator: ", "))")
-        
-        // Check for required fields first and log any missing ones
-        var missingFields: [String] = []
-        
-        if data["id"] == nil { missingFields.append("id") }
-        if data["hospital_id"] == nil { missingFields.append("hospital_id") }
-        if data["name"] == nil { missingFields.append("name") }
-        if data["email"] == nil { missingFields.append("email") }
-        if data["contact_number"] == nil { missingFields.append("contact_number") }
-        if data["department"] == nil { missingFields.append("department") }
-        if data["created_at"] == nil { missingFields.append("created_at") }
-        if data["updated_at"] == nil { missingFields.append("updated_at") }
-        
-        if !missingFields.isEmpty {
-            let errorMessage = "Missing required fields in lab admin data: \(missingFields.joined(separator: ", "))"
-            print("PARSE LAB ADMIN ERROR: \(errorMessage)")
-            throw NSError(domain: "", code: -1, userInfo: [NSLocalizedDescriptionKey: errorMessage])
-        }
-        
-        // Extract the fields with better error handling
-        guard let id = data["id"] as? String else {
-            print("PARSE LAB ADMIN ERROR: 'id' field is not a string")
-            throw NSError(domain: "", code: -1, userInfo: [NSLocalizedDescriptionKey: "Invalid 'id' field format"])
-        }
-        
-        guard let hospitalId = data["hospital_id"] as? String else {
-            print("PARSE LAB ADMIN ERROR: 'hospital_id' field is not a string")
-            throw NSError(domain: "", code: -1, userInfo: [NSLocalizedDescriptionKey: "Invalid 'hospital_id' field format"])
-        }
-        
-        guard let name = data["name"] as? String else {
-            print("PARSE LAB ADMIN ERROR: 'name' field is not a string")
-            throw NSError(domain: "", code: -1, userInfo: [NSLocalizedDescriptionKey: "Invalid 'name' field format"])
-        }
-        
-        guard let email = data["email"] as? String else {
-            print("PARSE LAB ADMIN ERROR: 'email' field is not a string")
-            throw NSError(domain: "", code: -1, userInfo: [NSLocalizedDescriptionKey: "Invalid 'email' field format"])
-        }
-        
-        guard let contactNumber = data["contact_number"] as? String else {
-            print("PARSE LAB ADMIN ERROR: 'contact_number' field is not a string")
-            throw NSError(domain: "", code: -1, userInfo: [NSLocalizedDescriptionKey: "Invalid 'contact_number' field format"])
-        }
-        
-        guard let department = data["department"] as? String else {
-            print("PARSE LAB ADMIN ERROR: 'department' field is not a string")
-            throw NSError(domain: "", code: -1, userInfo: [NSLocalizedDescriptionKey: "Invalid 'department' field format"])
-        }
-        
-        guard let createdAtString = data["created_at"] as? String else {
-            print("PARSE LAB ADMIN ERROR: 'created_at' field is not a string")
-            throw NSError(domain: "", code: -1, userInfo: [NSLocalizedDescriptionKey: "Invalid 'created_at' field format"])
-        }
-        
-        guard let updatedAtString = data["updated_at"] as? String else {
-            print("PARSE LAB ADMIN ERROR: 'updated_at' field is not a string")
-            throw NSError(domain: "", code: -1, userInfo: [NSLocalizedDescriptionKey: "Invalid 'updated_at' field format"])
-        }
-        
-        // Parse dates with multiple format support
+        guard let id = data["id"] as? String,
+              let hospitalId = data["hospital_id"] as? String,
+              let name = data["name"] as? String,
+              let email = data["email"] as? String,
+              let contactNumber = data["contact_number"] as? String,
+              let department = data["department"] as? String,
+              let createdAtString = data["created_at"] as? String,
+              let updatedAtString = data["updated_at"] as? String else {
+            throw NSError(domain: "", code: -1, userInfo: [NSLocalizedDescriptionKey: "Missing required fields in lab admin data"])
+        }
+        
         let dateFormatter = ISO8601DateFormatter()
-        var createdAt: Date?
-        var updatedAt: Date?
-        
-        // Try ISO 8601 format first
-        createdAt = dateFormatter.date(from: createdAtString)
-        updatedAt = dateFormatter.date(from: updatedAtString)
-        
-        // If ISO 8601 fails, try PostgreSQL timestamp format
-        if createdAt == nil || updatedAt == nil {
-            let pgFormatter = DateFormatter()
-            pgFormatter.dateFormat = "yyyy-MM-dd'T'HH:mm:ss"
-            
-            if createdAt == nil {
-                createdAt = pgFormatter.date(from: createdAtString)
-            }
-            
-            if updatedAt == nil {
-                updatedAt = pgFormatter.date(from: updatedAtString)
-            }
-            
-            // Try another common PostgreSQL format
-            if createdAt == nil || updatedAt == nil {
-                pgFormatter.dateFormat = "yyyy-MM-dd HH:mm:ss"
-                
-                if createdAt == nil {
-                    createdAt = pgFormatter.date(from: createdAtString)
-                }
-                
-                if updatedAt == nil {
-                    updatedAt = pgFormatter.date(from: updatedAtString)
-                }
-            }
-        }
-        
-        // If dates still can't be parsed, use current date as fallback
-        let now = Date()
-        if createdAt == nil {
-            print("PARSE LAB ADMIN WARNING: Could not parse created_at date: '\(createdAtString)', using current date")
-            createdAt = now
-        }
-        
-        if updatedAt == nil {
-            print("PARSE LAB ADMIN WARNING: Could not parse updated_at date: '\(updatedAtString)', using current date")
-            updatedAt = now
+        guard let createdAt = dateFormatter.date(from: createdAtString),
+              let updatedAt = dateFormatter.date(from: updatedAtString) else {
+            throw NSError(domain: "", code: -1, userInfo: [NSLocalizedDescriptionKey: "Invalid date format"])
         }
         
         // Handle address field which might have inconsistent capitalization
@@ -1775,10 +1260,9 @@
             address = addr
         } else {
             address = ""
-            print("PARSE LAB ADMIN WARNING: No address field found (neither 'Address' nor 'address'), using empty string")
-        }
-        
-        let labAdmin = LabAdmin(
+        }
+        
+        return LabAdmin(
             id: id,
             hospitalId: hospitalId,
             name: name,
@@ -1786,12 +1270,9 @@
             contactNumber: contactNumber,
             department: department,
             address: address,
-            createdAt: createdAt!,
-            updatedAt: updatedAt!
-        )
-        
-        print("PARSE LAB ADMIN: Successfully parsed lab admin with ID: \(id), Name: \(name)")
-        return labAdmin
+            createdAt: createdAt,
+            updatedAt: updatedAt
+        )
     }
     
     private func parseActivityData(_ data: [String: Any]) throws -> Activity {
@@ -1836,7 +1317,7 @@
             let email = data["email"] as? String,
             let statusString = data["status"] as? String
         else {
-            throw AdminError.invalidData("Missing required fields in hospital data")
+            throw AdminError.invalidData
         }
         
         // Parse dates
@@ -1852,7 +1333,7 @@
         
         // Convert status string to enum
         guard let status = HospitalStatus(rawValue: statusString) else {
-            throw AdminError.invalidData("Invalid status format")
+            throw AdminError.invalidData
         }
         
         return Hospital(
@@ -1875,101 +1356,6 @@
         )
     }
     
-<<<<<<< HEAD
-    // MARK: - Debug Methods
-    
-    /// Verify if a lab admin ID exists in the database (for debugging delete issues)
-    func verifyLabAdminExists(id: String) async throws -> [String: Any] {
-        print("VERIFY LAB ADMIN: Checking if lab admin with ID \(id) exists")
-        
-        var result: [String: Any] = [:]
-        result["id"] = id
-        result["exists"] = false
-        
-        // First try a direct query for the ID
-        do {
-            let labAdmins = try await supabase.select(
-                from: "lab_admins",
-                where: "id",
-                equals: id
-            )
-            
-            if labAdmins.isEmpty {
-                print("VERIFY LAB ADMIN: No lab admin found with ID \(id)")
-                result["exists"] = false
-                result["message"] = "Lab admin not found"
-            } else {
-                print("VERIFY LAB ADMIN: Found lab admin with ID \(id)")
-                // Include basic info about the lab admin
-                if let data = labAdmins.first {
-                    result["exists"] = true
-                    result["name"] = data["name"] as? String ?? "Unknown"
-                    result["email"] = data["email"] as? String ?? "Unknown"
-                    result["message"] = "Lab admin exists in database"
-                }
-            }
-        } catch {
-            print("VERIFY LAB ADMIN ERROR: Failed to query database: \(error.localizedDescription)")
-            result["error"] = error.localizedDescription
-            result["message"] = "Failed to verify lab admin: \(error.localizedDescription)"
-            throw error
-        }
-        
-        return result
-    }
-    
-    /// Check for constraints that might prevent deletion
-    func checkLabAdminDeletionConstraints(id: String) async throws -> [String: Any] {
-        print("CHECK CONSTRAINTS: Checking constraints for lab admin with ID \(id)")
-        
-        var result: [String: Any] = [:]
-        result["id"] = id
-        result["canDelete"] = false
-        
-        // First check if it exists
-        do {
-            let verifyResult = try await verifyLabAdminExists(id: id)
-            if !(verifyResult["exists"] as? Bool ?? false) {
-                result["canDelete"] = false
-                result["message"] = "Lab admin does not exist"
-                return result
-            }
-        } catch {
-            result["error"] = error.localizedDescription
-            result["message"] = "Failed to verify lab admin: \(error.localizedDescription)"
-            return result
-        }
-        
-        // Check for foreign key constraints in other tables
-        // This would depend on your database schema - add checks for each table that might reference lab_admins
-        // For example:
-        
-        /*
-        // Example: Check if lab admin has reports
-        do {
-            let reports = try await supabase.select(
-                from: "reports",
-                where: "lab_admin_id",
-                equals: id
-            )
-            
-            if !reports.isEmpty {
-                result["canDelete"] = false
-                result["message"] = "Cannot delete lab admin: Has \(reports.count) reports"
-                return result
-            }
-        } catch {
-            // Log but don't fail the entire check
-            print("CHECK CONSTRAINTS WARNING: Failed to check reports: \(error.localizedDescription)")
-        }
-        */
-        
-        // If we get here, assume it can be deleted
-        result["canDelete"] = true
-        result["message"] = "Lab admin can be safely deleted"
-        
-        return result
-=======
     // Add doctor availability using the efficient JSON approach
     func addDoctorSchedule(doctorId: String, hospitalId: String, weekdaySlots: Set<String>, weekendSlots: Set<String>) async throws {
         print("🔍 Creating availability schedule for Doctor ID: \(doctorId) - Hospital ID: \(hospitalId)")
@@ -2806,7 +2192,6 @@
         } catch {
             print("❌ Error updating existing schedule: \(error.localizedDescription)")
         }
->>>>>>> 03daaa3b
     }
 }
 
@@ -2821,13 +2206,8 @@
     case invalidLabAdminData
     case invalidActivityData
     case hospitalNotFound
-    case invalidData(String)
+    case invalidData
     case doctorDeleteFailed
-    case invalidContactNumber(String)
-    case invalidFormat(String)
-    case invalidPassword(message: String)
-    case emailAlreadyExists(String)
-    case customError(String)
     
     var errorDescription: String? {
         switch self {
@@ -2849,20 +2229,10 @@
             return "Invalid activity data"
         case .hospitalNotFound:
             return "Hospital not found"
-        case .invalidData(let message):
-            return "Invalid data: \(message)"
+        case .invalidData:
+            return "Invalid data"
         case .doctorDeleteFailed:
             return "Failed to delete doctor"
-        case .invalidContactNumber(let message):
-            return "Invalid contact number: \(message)"
-        case .invalidFormat(let message):
-            return "Invalid format: \(message)"
-        case .invalidPassword(let message):
-            return "Invalid password: \(message)"
-        case .emailAlreadyExists(let message):
-            return "Email already exists: \(message)"
-        case .customError(let message):
-            return message
         }
     }
 } 